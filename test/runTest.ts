/* eslint-disable no-process-exit */
/* eslint-disable node/no-unpublished-import */
import * as path from 'path';
import { runTests } from 'vscode-test';

async function main() {
	// We are in test mode.
	process.env['VSCODE_GO_IN_TEST'] = '1';

	// The folder containing the Extension Manifest package.json
	// Passed to `--extensionDevelopmentPath`
	const extensionDevelopmentPath = path.resolve(__dirname, '../../');

	let failed = false;

	const version = process.env.CODE_VERSION || undefined;

	try {
		// The path to the extension test script
		// Passed to --extensionTestsPath
		const extensionTestsPath = path.resolve(__dirname, './integration/index');

		// Download VS Code, unzip it and run the integration test
		await runTests({
<<<<<<< HEAD
			version: '1.52.1',
=======
			version,
>>>>>>> 8da28093
			extensionDevelopmentPath,
			extensionTestsPath,
			launchArgs: [
				'--disable-extensions',
				'--user-data-dir=${workspaceFolder}/.user-data-dir-test',
				// https://github.com/microsoft/vscode/issues/115794#issuecomment-774283222
				'--force-disable-user-env'
			]
		});
	} catch (err) {
		console.error('Failed to run integration tests' + err);
		failed = true;
	}

	// Integration tests using gopls.
	try {
		// Note: Code in test environment does not support dynamically adding folders.
		// tslint:disable-next-line:max-line-length
		// https://github.com/microsoft/vscode/blob/890f62dfd9f3e70198931f788c5c332b3e8b7ad7/src/vs/workbench/services/workspaces/browser/abstractWorkspaceEditingService.ts#L281
		await runTests({
<<<<<<< HEAD
			version: '1.52.1',
=======
			version,
>>>>>>> 8da28093
			extensionDevelopmentPath,
			extensionTestsPath: path.resolve(__dirname, './gopls/index'),
			launchArgs: [
				'--disable-extensions', // disable all other extensions
				'--user-data-dir=${workspaceFolder}/.user-data-dir-test',
				// https://github.com/microsoft/vscode/issues/115794#issuecomment-774283222
				'--force-disable-user-env'
			]
		});
	} catch (err) {
		console.error('Failed to run gopls tests' + err);
		failed = true;
	}

	if (failed) {
		process.exit(1);
	}
}

main();<|MERGE_RESOLUTION|>--- conflicted
+++ resolved
@@ -22,11 +22,7 @@
 
 		// Download VS Code, unzip it and run the integration test
 		await runTests({
-<<<<<<< HEAD
-			version: '1.52.1',
-=======
 			version,
->>>>>>> 8da28093
 			extensionDevelopmentPath,
 			extensionTestsPath,
 			launchArgs: [
@@ -47,11 +43,7 @@
 		// tslint:disable-next-line:max-line-length
 		// https://github.com/microsoft/vscode/blob/890f62dfd9f3e70198931f788c5c332b3e8b7ad7/src/vs/workbench/services/workspaces/browser/abstractWorkspaceEditingService.ts#L281
 		await runTests({
-<<<<<<< HEAD
-			version: '1.52.1',
-=======
 			version,
->>>>>>> 8da28093
 			extensionDevelopmentPath,
 			extensionTestsPath: path.resolve(__dirname, './gopls/index'),
 			launchArgs: [
