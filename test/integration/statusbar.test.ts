/*---------------------------------------------------------
 * Copyright (C) Microsoft Corporation. All rights reserved.
 * Modification copyright 2020 The Go Authors. All rights reserved.
 * Licensed under the MIT License. See LICENSE in the project root for license information.
 *--------------------------------------------------------*/

import * as assert from 'assert';
<<<<<<< HEAD
import cp = require('child_process');
import fs = require('fs');
import { describe, it } from 'mocha';
import os = require('os');
import path = require('path');
import sinon = require('sinon');
import util = require('util');
import { WorkspaceConfiguration } from 'vscode';
import { disposeGoStatusBar, formatGoVersion, getGoEnvironmentStatusbarItem } from '../../src/goEnvironmentStatus';
import { updateGoVarsFromConfig } from '../../src/goInstallTools';
import { getCurrentGoRoot } from '../../src/goPath';
import ourutil = require('../../src/util');
=======
import * as cp from 'child_process';
import * as fs from 'fs-extra';
import { describe, it } from 'mocha';
import * as os from 'os';
import * as path from 'path';
import * as sinon from 'sinon';
import * as util from 'util';
import * as vscode from 'vscode';

import {
	disposeGoStatusBar,
	formatGoVersion,
	getGoEnvironmentStatusbarItem,
	getSelectedGo,
	GoEnvironmentOption,
	setSelectedGo,
} from '../../src/goEnvironmentStatus';
import { updateGoVarsFromConfig } from '../../src/goInstallTools';
import { getWorkspaceState, setWorkspaceState } from '../../src/stateUtils';
import ourutil = require('../../src/util');
import { getCurrentGoRoot } from '../../src/utils/goPath';
import { MockMemento } from '../mocks/MockMemento';
>>>>>>> 8aab1a28

describe('#initGoStatusBar()', function () {
	this.beforeAll(async () => {
		await updateGoVarsFromConfig();  // should initialize the status bar.
	});

	this.afterAll(() => {
		disposeGoStatusBar();
	});

	it('should create a status bar item', () => {
		assert.notEqual(getGoEnvironmentStatusbarItem(), undefined);
	});

	it('should create a status bar item with a label matching go.goroot version', async () => {
		const version = await ourutil.getGoVersion();
		const versionLabel = formatGoVersion(version.format());
		assert.equal(
			getGoEnvironmentStatusbarItem().text,
			versionLabel,
			'goroot version does not match status bar item text'
		);
	});
});

<<<<<<< HEAD
describe('#updateGoVarsFromConfig()', function () {
	this.timeout(10000);

	let defaultGoConfig: WorkspaceConfiguration | undefined;
	let tmpRoot: string | undefined;
	let tmpRootBin: string | undefined;
	let sandbox: sinon.SinonSandbox | undefined;

	this.beforeAll(async () => {
		defaultGoConfig = ourutil.getGoConfig();
=======
describe('#setSelectedGo()', async function () {
	this.timeout(40000);
	let sandbox: sinon.SinonSandbox | undefined;
	let goOption: GoEnvironmentOption;
	let defaultMemento: vscode.Memento;
	const version = await ourutil.getGoVersion();
	const defaultGoOption = new GoEnvironmentOption(version.binaryPath, formatGoVersion(version.format()));

	this.beforeAll(async () => {
		defaultMemento = getWorkspaceState();
		setWorkspaceState(new MockMemento());
		await setSelectedGo(defaultGoOption);
	});
	this.afterAll(async () => {
		setWorkspaceState(defaultMemento);
	});
	this.beforeEach(async () => {
		goOption = await getSelectedGo();
		sandbox = sinon.createSandbox();
	});
	this.afterEach(async () => {
		await setSelectedGo(goOption, false);
		sandbox.restore();
	});

	it('should update the workspace memento storage', async () => {
		// set workspace setting
		const workspaceTestOption = new GoEnvironmentOption('workspacetestpath', 'testlabel');
		await setSelectedGo(workspaceTestOption, false);

		// check that the new config is set
		assert.equal(getSelectedGo()?.binpath, 'workspacetestpath');
	});

	it('should download an uninstalled version of Go', async () => {
		if (!process.env['VSCODEGO_BEFORE_RELEASE_TESTS']) {
			return;
		}

		// setup tmp home directory for sdk installation
		const envCache = Object.assign({}, process.env);
		process.env.HOME = os.tmpdir();

		// set selected go as a version to download
		const option = new GoEnvironmentOption('go get golang.org/dl/go1.13.12', 'Go 1.13.12');
		await setSelectedGo(option, false);

		// the temp sdk directory should now contain go1.13.12
		const subdirs = await fs.readdir(path.join(os.tmpdir(), 'sdk'));
		assert.ok(subdirs.includes('go1.13.12'), 'Go 1.13.12 was not installed');

		// cleanup
		process.env = envCache;
	});
});

describe('#updateGoVarsFromConfig()', async function () {
	this.timeout(10000);

	let defaultMemento: vscode.Memento;
	let tmpRoot: string | undefined;
	let tmpRootBin: string | undefined;
	let sandbox: sinon.SinonSandbox | undefined;
	const version = await ourutil.getGoVersion();
	const defaultGoOption = new GoEnvironmentOption(version.binaryPath, formatGoVersion(version.format()));

	this.beforeAll(async () => {
		defaultMemento = getWorkspaceState();
		setWorkspaceState(new MockMemento());
		await setSelectedGo(defaultGoOption);
>>>>>>> 8aab1a28

		tmpRoot = fs.mkdtempSync(path.join(os.tmpdir(), 'rootchangetest'));
		tmpRootBin = path.join(tmpRoot, 'bin');

		// build a fake go binary and place it in tmpRootBin.
		fs.mkdirSync(tmpRootBin);

		const fixtureSourcePath = path.join(__dirname, '..', '..', '..', 'test', 'fixtures', 'testhelpers');
		const execFile = util.promisify(cp.execFile);
		const goRuntimePath = ourutil.getBinPath('go');
<<<<<<< HEAD
		const { stdout, stderr } = await execFile(
=======
		const { stderr } = await execFile(
>>>>>>> 8aab1a28
			goRuntimePath, ['build', '-o', path.join(tmpRootBin, 'go'), path.join(fixtureSourcePath, 'fakego.go')]);
		if (stderr) {
			assert.fail(`failed to build the fake go binary required for testing: ${stderr}`);
		}
	});

<<<<<<< HEAD
	this.afterAll(() => {
		ourutil.rmdirRecursive(tmpRoot);
=======
	this.afterAll(async () => {
		setWorkspaceState(defaultMemento);
		ourutil.rmdirRecursive(tmpRoot);
		await updateGoVarsFromConfig();
>>>>>>> 8aab1a28
	});

	this.beforeEach(() => {
		sandbox = sinon.createSandbox();
	});

	this.afterEach(() => {
		sandbox.restore();
	});

	function pathEnvVar(): string[] {
		let paths = [] as string[];
		if (process.env.hasOwnProperty('PATH')) {
			paths = process.env['PATH'].split(path.delimiter);
		} else if (process.platform === 'win32' && process.env.hasOwnProperty('Path')) {
			paths = process.env['Path'].split(path.delimiter);
		}
		return paths;
	}

	it('should have a sensible goroot with the default setting', async () => {
		await updateGoVarsFromConfig();

		const b = getGoEnvironmentStatusbarItem();
		assert.ok(b.text.startsWith('Go'), `go env statusbar item = ${b.text}, want "Go..."`);
		assert.equal(pathEnvVar()[0], [path.join(getCurrentGoRoot(), 'bin')],
			`the first element in PATH must match the current GOROOT/bin`);
	});

	it('should recognize the adjusted goroot using go.goroot', async () => {
<<<<<<< HEAD
		// stub geteGoConfig to return "go.goroot": tmpRoot.
		const getGoConfigStub = sandbox.stub(ourutil, 'getGoConfig').returns({
			get: (s: string) => {
				if (s === 'goroot') { return tmpRoot; }
				return defaultGoConfig.get(s);
			},
		} as WorkspaceConfiguration);

=======
>>>>>>> 8aab1a28
		// adjust the fake go binary's behavior.
		process.env['FAKEGOROOT'] = tmpRoot;
		process.env['FAKEGOVERSION'] = 'go version go2.0.0 darwin/amd64';

		await updateGoVarsFromConfig();

<<<<<<< HEAD
		sandbox.assert.calledWith(getGoConfigStub);
=======
>>>>>>> 8aab1a28
		assert.equal((await ourutil.getGoVersion()).format(), '2.0.0');
		assert.equal(getGoEnvironmentStatusbarItem().text, 'Go 2.0.0');
		assert.equal(pathEnvVar()[0], [path.join(getCurrentGoRoot(), 'bin')],
			`the first element in PATH must match the current GOROOT/bin`);
	});

	it('should recognize the adjusted goroot using go.alternateTools', async () => {
		// "go.alternateTools" : {"go": "go3"}
		fs.copyFileSync(path.join(tmpRootBin, 'go'), path.join(tmpRootBin, 'go3'));

<<<<<<< HEAD
		const getGoConfigStub = sandbox.stub(ourutil, 'getGoConfig').returns({
			get: (s: string) => {
				if (s === 'alternateTools') {
					return { go: path.join(tmpRootBin, 'go3') };
				}
				return defaultGoConfig.get(s);
			},
		} as WorkspaceConfiguration);

=======
>>>>>>> 8aab1a28
		process.env['FAKEGOROOT'] = tmpRoot;
		process.env['FAKEGOVERSION'] = 'go version go3.0.0 darwin/amd64';

		await updateGoVarsFromConfig();

<<<<<<< HEAD
		sandbox.assert.calledWith(getGoConfigStub);
=======
>>>>>>> 8aab1a28
		assert.equal((await ourutil.getGoVersion()).format(), '3.0.0');
		assert.equal(getGoEnvironmentStatusbarItem().text, 'Go 3.0.0');
		assert.equal(pathEnvVar()[0], [path.join(getCurrentGoRoot(), 'bin')],
			`the first element in PATH must match the current GOROOT/bin`);
	});
});<|MERGE_RESOLUTION|>--- conflicted
+++ resolved
@@ -5,20 +5,6 @@
  *--------------------------------------------------------*/
 
 import * as assert from 'assert';
-<<<<<<< HEAD
-import cp = require('child_process');
-import fs = require('fs');
-import { describe, it } from 'mocha';
-import os = require('os');
-import path = require('path');
-import sinon = require('sinon');
-import util = require('util');
-import { WorkspaceConfiguration } from 'vscode';
-import { disposeGoStatusBar, formatGoVersion, getGoEnvironmentStatusbarItem } from '../../src/goEnvironmentStatus';
-import { updateGoVarsFromConfig } from '../../src/goInstallTools';
-import { getCurrentGoRoot } from '../../src/goPath';
-import ourutil = require('../../src/util');
-=======
 import * as cp from 'child_process';
 import * as fs from 'fs-extra';
 import { describe, it } from 'mocha';
@@ -41,7 +27,6 @@
 import ourutil = require('../../src/util');
 import { getCurrentGoRoot } from '../../src/utils/goPath';
 import { MockMemento } from '../mocks/MockMemento';
->>>>>>> 8aab1a28
 
 describe('#initGoStatusBar()', function () {
 	this.beforeAll(async () => {
@@ -67,18 +52,6 @@
 	});
 });
 
-<<<<<<< HEAD
-describe('#updateGoVarsFromConfig()', function () {
-	this.timeout(10000);
-
-	let defaultGoConfig: WorkspaceConfiguration | undefined;
-	let tmpRoot: string | undefined;
-	let tmpRootBin: string | undefined;
-	let sandbox: sinon.SinonSandbox | undefined;
-
-	this.beforeAll(async () => {
-		defaultGoConfig = ourutil.getGoConfig();
-=======
 describe('#setSelectedGo()', async function () {
 	this.timeout(40000);
 	let sandbox: sinon.SinonSandbox | undefined;
@@ -149,7 +122,6 @@
 		defaultMemento = getWorkspaceState();
 		setWorkspaceState(new MockMemento());
 		await setSelectedGo(defaultGoOption);
->>>>>>> 8aab1a28
 
 		tmpRoot = fs.mkdtempSync(path.join(os.tmpdir(), 'rootchangetest'));
 		tmpRootBin = path.join(tmpRoot, 'bin');
@@ -160,26 +132,17 @@
 		const fixtureSourcePath = path.join(__dirname, '..', '..', '..', 'test', 'fixtures', 'testhelpers');
 		const execFile = util.promisify(cp.execFile);
 		const goRuntimePath = ourutil.getBinPath('go');
-<<<<<<< HEAD
-		const { stdout, stderr } = await execFile(
-=======
 		const { stderr } = await execFile(
->>>>>>> 8aab1a28
 			goRuntimePath, ['build', '-o', path.join(tmpRootBin, 'go'), path.join(fixtureSourcePath, 'fakego.go')]);
 		if (stderr) {
 			assert.fail(`failed to build the fake go binary required for testing: ${stderr}`);
 		}
 	});
 
-<<<<<<< HEAD
-	this.afterAll(() => {
-		ourutil.rmdirRecursive(tmpRoot);
-=======
 	this.afterAll(async () => {
 		setWorkspaceState(defaultMemento);
 		ourutil.rmdirRecursive(tmpRoot);
 		await updateGoVarsFromConfig();
->>>>>>> 8aab1a28
 	});
 
 	this.beforeEach(() => {
@@ -210,27 +173,12 @@
 	});
 
 	it('should recognize the adjusted goroot using go.goroot', async () => {
-<<<<<<< HEAD
-		// stub geteGoConfig to return "go.goroot": tmpRoot.
-		const getGoConfigStub = sandbox.stub(ourutil, 'getGoConfig').returns({
-			get: (s: string) => {
-				if (s === 'goroot') { return tmpRoot; }
-				return defaultGoConfig.get(s);
-			},
-		} as WorkspaceConfiguration);
-
-=======
->>>>>>> 8aab1a28
 		// adjust the fake go binary's behavior.
 		process.env['FAKEGOROOT'] = tmpRoot;
 		process.env['FAKEGOVERSION'] = 'go version go2.0.0 darwin/amd64';
 
 		await updateGoVarsFromConfig();
 
-<<<<<<< HEAD
-		sandbox.assert.calledWith(getGoConfigStub);
-=======
->>>>>>> 8aab1a28
 		assert.equal((await ourutil.getGoVersion()).format(), '2.0.0');
 		assert.equal(getGoEnvironmentStatusbarItem().text, 'Go 2.0.0');
 		assert.equal(pathEnvVar()[0], [path.join(getCurrentGoRoot(), 'bin')],
@@ -241,27 +189,11 @@
 		// "go.alternateTools" : {"go": "go3"}
 		fs.copyFileSync(path.join(tmpRootBin, 'go'), path.join(tmpRootBin, 'go3'));
 
-<<<<<<< HEAD
-		const getGoConfigStub = sandbox.stub(ourutil, 'getGoConfig').returns({
-			get: (s: string) => {
-				if (s === 'alternateTools') {
-					return { go: path.join(tmpRootBin, 'go3') };
-				}
-				return defaultGoConfig.get(s);
-			},
-		} as WorkspaceConfiguration);
-
-=======
->>>>>>> 8aab1a28
 		process.env['FAKEGOROOT'] = tmpRoot;
 		process.env['FAKEGOVERSION'] = 'go version go3.0.0 darwin/amd64';
 
 		await updateGoVarsFromConfig();
 
-<<<<<<< HEAD
-		sandbox.assert.calledWith(getGoConfigStub);
-=======
->>>>>>> 8aab1a28
 		assert.equal((await ourutil.getGoVersion()).format(), '3.0.0');
 		assert.equal(getGoEnvironmentStatusbarItem().text, 'Go 3.0.0');
 		assert.equal(pathEnvVar()[0], [path.join(getCurrentGoRoot(), 'bin')],
