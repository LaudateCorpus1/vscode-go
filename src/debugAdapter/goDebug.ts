--- conflicted
+++ resolved
@@ -357,11 +357,7 @@
 }
 
 export function findPathSeparator(filePath: string) {
-<<<<<<< HEAD
-	return filePath.includes('\\') ? '\\' : '/';
-=======
 	return filePath && filePath.includes('\\') ? '\\' : '/';
->>>>>>> f3b52e44
 }
 
 // Comparing two different file paths while ignoring any different path separators.
