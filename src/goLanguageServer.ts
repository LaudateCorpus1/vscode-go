/* eslint-disable @typescript-eslint/no-explicit-any */
/*---------------------------------------------------------
 * Copyright (C) Microsoft Corporation. All rights reserved.
 * Modification copyright 2020 The Go Authors. All rights reserved.
 * Licensed under the MIT License. See LICENSE in the project root for license information.
 *--------------------------------------------------------*/

'use strict';

import cp = require('child_process');
import deepEqual = require('deep-equal');
import fs = require('fs');
import moment = require('moment');
import path = require('path');
import semver = require('semver');
import util = require('util');
import vscode = require('vscode');
import {
	CancellationToken,
	CloseAction,
	CompletionItemKind,
	ConfigurationParams,
	ConfigurationRequest,
	ErrorAction,
	HandleDiagnosticsSignature,
	InitializeError,
	Message,
	ProvideCodeLensesSignature,
	ProvideCompletionItemsSignature,
	ResponseError,
	RevealOutputChannelOn
} from 'vscode-languageclient';
import { LanguageClient } from 'vscode-languageclient/node';
import { getGoConfig, getGoplsConfig } from './config';
import { extensionId } from './const';
import { GoCodeActionProvider } from './goCodeAction';
import { GoDefinitionProvider } from './goDeclaration';
import { toolExecutionEnvironment } from './goEnv';
import { GoHoverProvider } from './goExtraInfo';
import { GoDocumentFormattingEditProvider } from './goFormat';
import { GoImplementationProvider } from './goImplementations';
import { installTools, promptForMissingTool, promptForUpdatingTool } from './goInstallTools';
import { parseLiveFile } from './goLiveErrors';
import {
	buildDiagnosticCollection,
	lintDiagnosticCollection,
	restartLanguageServer,
	vetDiagnosticCollection
} from './goMain';
import { GO_MODE } from './goMode';
import { GoDocumentSymbolProvider } from './goOutline';
import { GoReferenceProvider } from './goReferences';
import { GoRenameProvider } from './goRename';
import { GoSignatureHelpProvider } from './goSignature';
import { outputChannel, updateLanguageServerIconGoStatusBar } from './goStatus';
import { GoCompletionItemProvider } from './goSuggest';
import { GoWorkspaceSymbolProvider } from './goSymbol';
import { getTool, Tool } from './goTools';
import { GoTypeDefinitionProvider } from './goTypeDefinition';
import { getFromGlobalState, getFromWorkspaceState, updateGlobalState, updateWorkspaceState } from './stateUtils';
import {
	getBinPath,
	getCheckForToolsUpdatesConfig,
	getCurrentGoPath,
	getGoVersion,
	getWorkspaceFolderPath,
	removeDuplicateDiagnostics
} from './util';
import { Mutex } from './utils/mutex';
import { getToolFromToolPath } from './utils/pathUtils';
import WebRequest = require('web-request');

export interface LanguageServerConfig {
	serverName: string;
	path: string;
	version: string;
	modtime: Date;
	enabled: boolean;
	flags: string[];
	env: any;
	features: {
		diagnostics: boolean;
	};
	checkForUpdates: string;
}

// Global variables used for management of the language client.
// They are global so that the server can be easily restarted with
// new configurations.
export let languageClient: LanguageClient;
let languageServerDisposable: vscode.Disposable;
let latestConfig: LanguageServerConfig;
export let serverOutputChannel: vscode.OutputChannel;
export let languageServerIsRunning = false;

const languageServerStartMutex = new Mutex();

let serverTraceChannel: vscode.OutputChannel;
let crashCount = 0;

// Some metrics for automated issue reports:
let manualRestartCount = 0;
let totalStartCount = 0;

// defaultLanguageProviders is the list of providers currently registered.
let defaultLanguageProviders: vscode.Disposable[] = [];

// restartCommand is the command used by the user to restart the language
// server.
let restartCommand: vscode.Disposable;

// lastUserAction is the time of the last user-triggered change.
// A user-triggered change is a didOpen, didChange, didSave, or didClose event.
let lastUserAction: Date = new Date();

// startLanguageServerWithFallback starts the language server, if enabled,
// or falls back to the default language providers.
export async function startLanguageServerWithFallback(ctx: vscode.ExtensionContext, activation: boolean) {
	for (const folder of vscode.workspace.workspaceFolders || []) {
		switch (folder.uri.scheme) {
			case 'vsls':
<<<<<<< HEAD
				outputChannel.appendLine(`Language service on the guest side is disabled. ` +
					`The server-side language service will provide the language features.`);
				return;
			case 'ssh':
				outputChannel.appendLine(`The language server is not supported for SSH. Disabling it.`);
=======
				outputChannel.appendLine(
					'Language service on the guest side is disabled. ' +
						'The server-side language service will provide the language features.'
				);
				return;
			case 'ssh':
				outputChannel.appendLine('The language server is not supported for SSH. Disabling it.');
>>>>>>> 8da28093
				return;
		}
	}

	const goConfig = getGoConfig();
	const cfg = buildLanguageServerConfig(goConfig);

	// We have some extra prompts for gopls users and for people who have opted
	// out of gopls.
	if (activation) {
		scheduleGoplsSuggestions();
	}

	// If the language server is gopls, we enable a few additional features.
	// These include prompting for updates and surveys.
	if (cfg.serverName === 'gopls') {
		const tool = getTool(cfg.serverName);
		if (tool) {
			// If the language server is turned on because it is enabled by default,
			// make sure that the user is using a new enough version.
			if (cfg.enabled && languageServerUsingDefault(goConfig)) {
				suggestUpdateGopls(tool, cfg);
			}
		}
	}
	const unlock = await languageServerStartMutex.lock();
	try {
		const started = await startLanguageServer(ctx, cfg);

		// If the server has been disabled, or failed to start,
		// fall back to the default providers, while making sure not to
		// re-register any providers.
		if (!started && defaultLanguageProviders.length === 0) {
			registerDefaultProviders(ctx);
		}
		languageServerIsRunning = started;
		updateLanguageServerIconGoStatusBar(started, goConfig['useLanguageServer'] === true);
	} finally {
		unlock();
	}
}

// scheduleGoplsSuggestions sets timeouts for the various gopls-specific
// suggestions. We check user's gopls versions once per day to prompt users to
// update to the latest version. We also check if we should prompt users to
// fill out the survey.
function scheduleGoplsSuggestions() {
	// Some helper functions.
	const usingGopls = (cfg: LanguageServerConfig): boolean => {
		return cfg.enabled && cfg.serverName === 'gopls';
	};
	const installGopls = async (cfg: LanguageServerConfig) => {
		const tool = getTool('gopls');
		const versionToUpdate = await shouldUpdateLanguageServer(tool, cfg);
		if (!versionToUpdate) {
			return;
		}
		// If the user has opted in to automatic tool updates, we can update
		// without prompting.
		const toolsManagementConfig = getGoConfig()['toolsManagement'];
		if (toolsManagementConfig && toolsManagementConfig['autoUpdate'] === true) {
			const goVersion = await getGoVersion();
			const toolVersion = { ...tool, version: versionToUpdate }; // ToolWithVersion
			await installTools([toolVersion], goVersion, true);
		} else {
			promptForUpdatingTool(tool.name, versionToUpdate);
		}
	};
	const update = async () => {
		setTimeout(update, timeDay);

		let cfg = buildLanguageServerConfig(getGoConfig());
		if (!usingGopls(cfg)) {
			// This shouldn't happen, but if the user has a non-gopls language
			// server enabled, we shouldn't prompt them to change.
			if (cfg.serverName !== '') {
				return;
			}
			// Prompt the user to enable gopls and record what actions they took.
			await promptAboutGoplsOptOut(false);
			// Check if the language server has now been enabled, and if so,
			// it will be installed below.
			cfg = buildLanguageServerConfig(getGoConfig());
			if (!cfg.enabled) {
				return;
			}
		}
		await installGopls(cfg);
	};
	const survey = async () => {
		setTimeout(survey, timeDay);

		const cfg = buildLanguageServerConfig(getGoConfig());
		if (!usingGopls(cfg)) {
			return;
		}
		maybePromptForGoplsSurvey();
	};

	setTimeout(update, 10 * timeMinute);
	setTimeout(survey, 30 * timeMinute);
}

export async function promptAboutGoplsOptOut(surveyOnly: boolean) {
	// Check if the configuration is set in the workspace.
	const useLanguageServer = getGoConfig().inspect('useLanguageServer');
	const workspace = useLanguageServer.workspaceFolderValue === false || useLanguageServer.workspaceValue === false;

	let cfg = getGoplsOptOutConfig(workspace);
	const promptFn = async (): Promise<GoplsOptOutConfig> => {
		if (cfg.prompt === false) {
			return cfg;
		}
		// Prompt the user ~once a month.
		if (cfg.lastDatePrompted && daysBetween(new Date(), cfg.lastDatePrompted) < 30) {
			return cfg;
		}
		cfg.lastDatePrompted = new Date();
		if (surveyOnly) {
			await promptForGoplsOptOutSurvey(
				cfg,
				`Looks like you've disabled the Go language server, which is the recommended default for this extension.
Would you be willing to tell us why you've disabled it?`
			);
			return cfg;
		}
		const selected = await vscode.window.showInformationMessage(
			`We noticed that you have disabled the language server.
It has [stabilized](https://blog.golang.org/gopls-vscode-go) and is now enabled by default in this extension.
Would you like to enable it now?`,
			{ title: 'Enable' },
			{ title: 'Not now' },
			{ title: 'Never' }
		);
		if (!selected) {
			return cfg;
		}
		switch (selected.title) {
			case 'Enable':
				{
					// Change the user's Go configuration to enable the language server.
					// Remove the setting entirely, since it's on by default now.
					const goConfig = getGoConfig();
					await goConfig.update('useLanguageServer', undefined, vscode.ConfigurationTarget.Global);
					if (goConfig.inspect('useLanguageServer').workspaceValue === false) {
						await goConfig.update('useLanguageServer', undefined, vscode.ConfigurationTarget.Workspace);
					}
					if (goConfig.inspect('useLanguageServer').workspaceFolderValue === false) {
						await goConfig.update(
							'useLanguageServer',
							undefined,
							vscode.ConfigurationTarget.WorkspaceFolder
						);
					}
					cfg.prompt = false;
				}
				break;
			case 'Not now':
				cfg.prompt = true;
				break;
			case 'Never':
				cfg.prompt = false;
				await promptForGoplsOptOutSurvey(
					cfg,
					'No problem. Would you be willing to tell us why you have opted out of the language server?'
				);
				break;
		}
		return cfg;
	};
	cfg = await promptFn();
	flushGoplsOptOutConfig(cfg, workspace);
}

async function promptForGoplsOptOutSurvey(cfg: GoplsOptOutConfig, msg: string): Promise<GoplsOptOutConfig> {
	const s = await vscode.window.showInformationMessage(msg, { title: 'Yes' }, { title: 'No' });
	if (!s) {
		return cfg;
	}
	switch (s.title) {
		case 'Yes':
			cfg.prompt = false;
			await vscode.env.openExternal(vscode.Uri.parse('https://forms.gle/hwC8CncV7Cyc2yBN6'));
			break;
		case 'No':
			break;
	}
	return cfg;
}

export interface GoplsOptOutConfig {
	prompt?: boolean;
	lastDatePrompted?: Date;
}

const goplsOptOutConfigKey = 'goplsOptOutConfig';

export const getGoplsOptOutConfig = (workspace: boolean): GoplsOptOutConfig => {
	return getStateConfig(goplsOptOutConfigKey, workspace) as GoplsOptOutConfig;
};

function flushGoplsOptOutConfig(cfg: GoplsOptOutConfig, workspace: boolean) {
	if (workspace) {
		updateWorkspaceState(goplsOptOutConfigKey, JSON.stringify(cfg));
	}
	updateGlobalState(goplsOptOutConfigKey, JSON.stringify(cfg));
}

async function startLanguageServer(ctx: vscode.ExtensionContext, config: LanguageServerConfig): Promise<boolean> {
	// If the client has already been started, make sure to clear existing
	// diagnostics and stop it.
	if (languageClient) {
		if (languageClient.diagnostics) {
			languageClient.diagnostics.clear();
		}
		await languageClient.stop();
		if (languageServerDisposable) {
			languageServerDisposable.dispose();
		}
	}

	// Check if we should recreate the language client. This may be necessary
	// if the user has changed settings in their config.
	if (!deepEqual(latestConfig, config)) {
		// Track the latest config used to start the language server,
		// and rebuild the language client.
		latestConfig = config;
		languageClient = await buildLanguageClient(buildLanguageClientOption(config));
		crashCount = 0;
	}

	// If the user has not enabled the language server, return early.
	if (!config.enabled) {
		return false;
	}

	// Set up the command to allow the user to manually restart the
	// language server.
	if (!restartCommand) {
		restartCommand = vscode.commands.registerCommand('go.languageserver.restart', async () => {
			await suggestGoplsIssueReport(
<<<<<<< HEAD
				`Looks like you're about to manually restart the language server.`,
				errorKind.manualRestart);
=======
				"Looks like you're about to manually restart the language server.",
				errorKind.manualRestart
			);
>>>>>>> 8da28093

			manualRestartCount++;
			restartLanguageServer();
		});
		ctx.subscriptions.push(restartCommand);
	}

	// Before starting the language server, make sure to deregister any
	// currently registered language providers.
	disposeDefaultProviders();

	languageServerDisposable = languageClient.start();
	totalStartCount++;
	ctx.subscriptions.push(languageServerDisposable);
	await languageClient.onReady();
	return true;
}

export interface BuildLanguageClientOption extends LanguageServerConfig {
	outputChannel?: vscode.OutputChannel;
	traceOutputChannel?: vscode.OutputChannel;
}

// buildLanguageClientOption returns the default, extra configuration
// used in building a new LanguageClient instance. Options specified
// in LanguageServerConfig
function buildLanguageClientOption(cfg: LanguageServerConfig): BuildLanguageClientOption {
	// Reuse the same output channel for each instance of the server.
	if (cfg.enabled) {
		if (!serverOutputChannel) {
			serverOutputChannel = vscode.window.createOutputChannel(cfg.serverName + ' (server)');
		}
		if (!serverTraceChannel) {
			serverTraceChannel = vscode.window.createOutputChannel(cfg.serverName);
		}
	}
	return Object.assign(
		{
			outputChannel: serverOutputChannel,
			traceOutputChannel: serverTraceChannel
		},
		cfg
	);
}

// buildLanguageClient returns a language client built using the given language server config.
// The returned language client need to be started before use.
export async function buildLanguageClient(cfg: BuildLanguageClientOption): Promise<LanguageClient> {
	const goplsWorkspaceConfig = await adjustGoplsWorkspaceConfiguration(cfg, getGoplsConfig(), 'gopls', undefined);

	const documentSelector = [
		// Filter out unsupported document types, e.g. vsls, git, ssh.
		// https://docs.microsoft.com/en-us/visualstudio/liveshare/reference/extensions#visual-studio-code-1
		//
		// - files
		{ language: 'go', scheme: 'file' },
		{ language: 'go.mod', scheme: 'file' },
		{ language: 'go.sum', scheme: 'file' },
		// - unsaved files
		{ language: 'go', scheme: 'untitled' },
		{ language: 'go.mod', scheme: 'untitled' },
		{ language: 'go.sum', scheme: 'untitled' }
	];

	// Let gopls know about .tmpl - this is experimental, so enable it only in the experimental mode now.
	if (isInPreviewMode()) {
		documentSelector.push({ language: 'tmpl', scheme: 'file' }, { language: 'tmpl', scheme: 'untitled' });
	}

	const c = new LanguageClient(
		'go', // id
		cfg.serverName, // name e.g. gopls
		{
			command: cfg.path,
			args: ['-mode=stdio', ...cfg.flags],
			options: { env: cfg.env }
		},
		{
			initializationOptions: goplsWorkspaceConfig,
			documentSelector,
			uriConverters: {
				// Apply file:/// scheme to all file paths.
				code2Protocol: (uri: vscode.Uri): string =>
					(uri.scheme ? uri : uri.with({ scheme: 'file' })).toString(),
				protocol2Code: (uri: string) => vscode.Uri.parse(uri)
			},
			outputChannel: cfg.outputChannel,
			traceOutputChannel: cfg.traceOutputChannel,
			revealOutputChannelOn: RevealOutputChannelOn.Never,
			initializationFailedHandler: (error: WebRequest.ResponseError<InitializeError>): boolean => {
				vscode.window.showErrorMessage(
					`The language server is not able to serve any features. Initialization failed: ${error}. `
				);
<<<<<<< HEAD
				suggestGoplsIssueReport(`The gopls server failed to initialize`, errorKind.initializationFailure, error);
=======
				suggestGoplsIssueReport(
					'The gopls server failed to initialize',
					errorKind.initializationFailure,
					error
				);
>>>>>>> 8da28093
				return false;
			},
			errorHandler: {
				error: (error: Error, message: Message, count: number): ErrorAction => {
					// Allow 5 crashes before shutdown.
					if (count < 5) {
						return ErrorAction.Continue;
					}
					vscode.window.showErrorMessage(
						`Error communicating with the language server: ${error}: ${message}.`
					);
					return ErrorAction.Shutdown;
				},
				closed: (): CloseAction => {
					// Allow 5 crashes before shutdown.
					crashCount++;
					if (crashCount < 5) {
						return CloseAction.Restart;
					}
					suggestGoplsIssueReport(
						'The connection to gopls has been closed. The gopls server may have crashed.',
						errorKind.crash
					);
					return CloseAction.DoNotRestart;
				}
			},
			middleware: {
				provideCodeLenses: async (
					doc: vscode.TextDocument,
					token: vscode.CancellationToken,
					next: ProvideCodeLensesSignature
				): Promise<vscode.CodeLens[]> => {
					const codeLens = await next(doc, token);
					if (!codeLens || codeLens.length === 0) {
						return codeLens;
					}
					const goplsEnabledLens = (getGoConfig().get('overwriteGoplsMiddleware') as any)?.codelens ?? {};
					return codeLens.reduce((lenses: vscode.CodeLens[], lens: vscode.CodeLens) => {
						switch (lens.command.title) {
							case 'run test': {
								if (goplsEnabledLens.test) {
									return [...lenses, lens];
								}
								return [...lenses, ...createTestCodeLens(lens)];
							}
							case 'run benchmark': {
								if (goplsEnabledLens.bench) {
									return [...lenses, lens];
								}
								return [...lenses, ...createBenchmarkCodeLens(lens)];
							}
							default: {
								return [...lenses, lens];
							}
						}
					}, []);
				},
				handleDiagnostics: (
					uri: vscode.Uri,
					diagnostics: vscode.Diagnostic[],
					next: HandleDiagnosticsSignature
				) => {
					if (!cfg.features.diagnostics) {
						return null;
					}
					// Deduplicate diagnostics with those found by the other tools.
					removeDuplicateDiagnostics(vetDiagnosticCollection, uri, diagnostics);
					removeDuplicateDiagnostics(buildDiagnosticCollection, uri, diagnostics);
					removeDuplicateDiagnostics(lintDiagnosticCollection, uri, diagnostics);

					return next(uri, diagnostics);
				},
				provideCompletionItem: async (
					document: vscode.TextDocument,
					position: vscode.Position,
					context: vscode.CompletionContext,
					token: vscode.CancellationToken,
					next: ProvideCompletionItemsSignature
				) => {
					const list = await next(document, position, context, token);
					if (!list) {
						return list;
					}
					const items = Array.isArray(list) ? list : list.items;

					// Give all the candidates the same filterText to trick VSCode
					// into not reordering our candidates. All the candidates will
					// appear to be equally good matches, so VSCode's fuzzy
					// matching/ranking just maintains the natural "sortText"
					// ordering. We can only do this in tandem with
					// "incompleteResults" since otherwise client side filtering is
					// important.
					if (!Array.isArray(list) && list.isIncomplete && list.items.length > 1) {
						let hardcodedFilterText = items[0].filterText;
						if (!hardcodedFilterText) {
							// tslint:disable:max-line-length
							// According to LSP spec,
							// https://microsoft.github.io/language-server-protocol/specifications/specification-current/#textDocument_completion
							// if filterText is falsy, the `label` should be used.
							// But we observed that's not the case.
							// Even if vscode picked the label value, that would
							// cause to reorder candiates, which is not ideal.
							// Force to use non-empty `label`.
							// https://github.com/golang/vscode-go/issues/441
							hardcodedFilterText = items[0].label;
						}
						for (const item of items) {
							item.filterText = hardcodedFilterText;
						}
					}
					// TODO(hyangah): when v1.42+ api is available, we can simplify
					// language-specific configuration lookup using the new
					// ConfigurationScope.
					//    const paramHintsEnabled = vscode.workspace.getConfiguration(
					//          'editor.parameterHints',
					//          { languageId: 'go', uri: document.uri });
					const editorParamHintsEnabled = vscode.workspace.getConfiguration(
						'editor.parameterHints',
						document.uri
					)['enabled'];
					const goParamHintsEnabled = vscode.workspace.getConfiguration('[go]', document.uri)[
						'editor.parameterHints.enabled'
					];
					let paramHintsEnabled = false;
					if (typeof goParamHintsEnabled === 'undefined') {
						paramHintsEnabled = editorParamHintsEnabled;
					} else {
						paramHintsEnabled = goParamHintsEnabled;
					}
					// If the user has parameterHints (signature help) enabled,
					// trigger it for function or method completion items.
					if (paramHintsEnabled) {
						for (const item of items) {
							if (item.kind === CompletionItemKind.Method || item.kind === CompletionItemKind.Function) {
								item.command = {
									title: 'triggerParameterHints',
									command: 'editor.action.triggerParameterHints'
								};
							}
						}
					}
					return list;
				},
				// Keep track of the last file change in order to not prompt
				// user if they are actively working.
				didOpen: (e, next) => {
					lastUserAction = new Date();
					next(e);
				},
				didChange: (e, next) => {
					lastUserAction = new Date();
					next(e);
				},
				didClose: (e, next) => {
					lastUserAction = new Date();
					next(e);
				},
				didSave: (e, next) => {
					lastUserAction = new Date();
					next(e);
				},
				workspace: {
					configuration: async (
						params: ConfigurationParams,
						token: CancellationToken,
						next: ConfigurationRequest.HandlerSignature
					): Promise<any[] | ResponseError<void>> => {
						const configs = await next(params, token);
						if (!configs || !Array.isArray(configs)) {
							return configs;
						}
						const ret = [] as any[];
						for (let i = 0; i < configs.length; i++) {
							let workspaceConfig = configs[i];
							if (!!workspaceConfig && typeof workspaceConfig === 'object') {
								const scopeUri = params.items[i].scopeUri;
								const resource = scopeUri ? vscode.Uri.parse(scopeUri) : undefined;
								const section = params.items[i].section;
								workspaceConfig = await adjustGoplsWorkspaceConfiguration(
									cfg,
									workspaceConfig,
									section,
									resource
								);
							}
							ret.push(workspaceConfig);
						}
						return ret;
					}
				}
			}
		}
	);
	return c;
}

// filterGoplsDefaultConfigValues removes the entries filled based on the default values
// and selects only those the user explicitly specifies in their settings.
// This returns a new object created based on the filtered properties of workspaceConfig.
// Exported for testing.
export function filterGoplsDefaultConfigValues(workspaceConfig: any, resource: vscode.Uri): any {
	if (!workspaceConfig) {
		workspaceConfig = {};
	}
	const cfg = getGoplsConfig(resource);
	const filtered = {} as { [key: string]: any };
	for (const [key, value] of Object.entries(workspaceConfig)) {
		if (typeof value === 'function') {
			continue;
		}
		const c = cfg.inspect(key);
		// select only the field whose current value comes from non-default setting.
		if (
			!c ||
			!deepEqual(c.defaultValue, value) ||
			// c.defaultValue !== value would be most likely sufficient, except
			// when gopls' default becomes different from extension's default.
			// So, we also forward the key if ever explicitely stated in one of the
			// settings layers.
			c.globalLanguageValue !== undefined ||
			c.globalValue !== undefined ||
			c.workspaceFolderLanguageValue !== undefined ||
			c.workspaceFolderValue !== undefined ||
			c.workspaceLanguageValue !== undefined ||
			c.workspaceValue !== undefined
		) {
			filtered[key] = value;
		}
	}
	return filtered;
}

// passGoConfigToGoplsConfigValues passes some of the relevant 'go.' settings to gopls settings.
// This assumes `goplsWorkspaceConfig` is an output of filterGoplsDefaultConfigValues,
// so it is modifiable and doesn't contain properties that are not explicitly set.
//   - go.buildTags and go.buildFlags are passed as gopls.build.buildFlags
//     if goplsWorkspaceConfig doesn't explicitly set it yet.
// Exported for testing.
export function passGoConfigToGoplsConfigValues(goplsWorkspaceConfig: any, goWorkspaceConfig: any): any {
	if (!goplsWorkspaceConfig) {
		goplsWorkspaceConfig = {};
	}

	const buildFlags = [] as string[];
	if (goWorkspaceConfig?.buildFlags) {
		buildFlags.push(...goWorkspaceConfig?.buildFlags);
	}
	if (goWorkspaceConfig?.buildTags && buildFlags.indexOf('-tags') === -1) {
		buildFlags.push('-tags', goWorkspaceConfig?.buildTags);
	}
	// If gopls.build.buildFlags is set, don't touch it.
	if (buildFlags.length > 0 && goplsWorkspaceConfig['build.buildFlags'] === undefined) {
		goplsWorkspaceConfig['build.buildFlags'] = buildFlags;
	}
	return goplsWorkspaceConfig;
}

// adjustGoplsWorkspaceConfiguration filters unnecessary options and adds any necessary, additional
// options to the gopls config. See filterGoplsDefaultConfigValues, passGoConfigToGoplsConfigValues.
// If this is for the nightly extension, we also request to activate features under experiments.
async function adjustGoplsWorkspaceConfiguration(
	cfg: LanguageServerConfig,
	workspaceConfig: any,
	section: string,
	resource: vscode.Uri
): Promise<any> {
	// We process only gopls config
	if (section !== 'gopls') {
		return workspaceConfig;
	}

	workspaceConfig = filterGoplsDefaultConfigValues(workspaceConfig, resource);
	// note: workspaceConfig is a modifiable, valid object.
	workspaceConfig = passGoConfigToGoplsConfigValues(workspaceConfig, getGoConfig(resource));

	// Only modify the user's configurations for the Nightly.
	if (!isInPreviewMode()) {
		return workspaceConfig;
	}
	// allExperiments is only available with gopls/v0.5.2 and above.
	const version = await getLocalGoplsVersion(cfg);
	if (!version) {
		return workspaceConfig;
	}
	const sv = semver.parse(version, true);
	if (!sv || semver.lt(sv, 'v0.5.2')) {
		return workspaceConfig;
	}
	if (!workspaceConfig['allExperiments']) {
		workspaceConfig['allExperiments'] = true;
	}
	return workspaceConfig;
}

// createTestCodeLens adds the go.test.cursor and go.debug.cursor code lens
function createTestCodeLens(lens: vscode.CodeLens): vscode.CodeLens[] {
	// CodeLens argument signature in gopls is [fileName: string, testFunctions: string[], benchFunctions: string[]],
	// so this needs to be deconstructured here
	// Note that there will always only be one test function name in this context
	if (lens.command.arguments.length < 2 || lens.command.arguments[1].length < 1) {
		return [lens];
	}
	return [
		new vscode.CodeLens(lens.range, {
			...lens.command,
			command: 'go.test.cursor',
			arguments: [{ functionName: lens.command.arguments[1][0] }]
		}),
		new vscode.CodeLens(lens.range, {
			title: 'debug test',
			command: 'go.debug.cursor',
			arguments: [{ functionName: lens.command.arguments[1][0] }]
		})
	];
}

function createBenchmarkCodeLens(lens: vscode.CodeLens): vscode.CodeLens[] {
	// CodeLens argument signature in gopls is [fileName: string, testFunctions: string[], benchFunctions: string[]],
	// so this needs to be deconstructured here
	// Note that there will always only be one benchmark function name in this context
	if (lens.command.arguments.length < 3 || lens.command.arguments[2].length < 1) {
		return [lens];
	}
	return [
		new vscode.CodeLens(lens.range, {
			...lens.command,
			command: 'go.benchmark.cursor',
			arguments: [{ functionName: lens.command.arguments[2][0] }]
		}),
		new vscode.CodeLens(lens.range, {
			title: 'debug benchmark',
			command: 'go.debug.cursor',
			arguments: [{ functionName: lens.command.arguments[2][0] }]
		})
	];
}

// registerUsualProviders registers the language feature providers if the language server is not enabled.
function registerDefaultProviders(ctx: vscode.ExtensionContext) {
	const completionProvider = new GoCompletionItemProvider(ctx.globalState);
	defaultLanguageProviders.push(completionProvider);
	defaultLanguageProviders.push(
		vscode.languages.registerCompletionItemProvider(GO_MODE, completionProvider, '.', '"')
	);
	defaultLanguageProviders.push(vscode.languages.registerHoverProvider(GO_MODE, new GoHoverProvider()));
	defaultLanguageProviders.push(vscode.languages.registerDefinitionProvider(GO_MODE, new GoDefinitionProvider()));
	defaultLanguageProviders.push(vscode.languages.registerReferenceProvider(GO_MODE, new GoReferenceProvider()));
	defaultLanguageProviders.push(
		vscode.languages.registerDocumentSymbolProvider(GO_MODE, new GoDocumentSymbolProvider())
	);
	defaultLanguageProviders.push(vscode.languages.registerWorkspaceSymbolProvider(new GoWorkspaceSymbolProvider()));
	defaultLanguageProviders.push(
		vscode.languages.registerSignatureHelpProvider(GO_MODE, new GoSignatureHelpProvider(), '(', ',')
	);
	defaultLanguageProviders.push(
		vscode.languages.registerImplementationProvider(GO_MODE, new GoImplementationProvider())
	);
	defaultLanguageProviders.push(
		vscode.languages.registerDocumentFormattingEditProvider(GO_MODE, new GoDocumentFormattingEditProvider())
	);
	defaultLanguageProviders.push(
		vscode.languages.registerTypeDefinitionProvider(GO_MODE, new GoTypeDefinitionProvider())
	);
	defaultLanguageProviders.push(vscode.languages.registerRenameProvider(GO_MODE, new GoRenameProvider()));
	defaultLanguageProviders.push(vscode.workspace.onDidChangeTextDocument(parseLiveFile, null, ctx.subscriptions));
	defaultLanguageProviders.push(vscode.languages.registerCodeActionsProvider(GO_MODE, new GoCodeActionProvider()));

	for (const provider of defaultLanguageProviders) {
		ctx.subscriptions.push(provider);
	}
}

function disposeDefaultProviders() {
	for (const disposable of defaultLanguageProviders) {
		disposable.dispose();
	}
	defaultLanguageProviders = [];
}

export async function watchLanguageServerConfiguration(e: vscode.ConfigurationChangeEvent) {
	if (!e.affectsConfiguration('go')) {
		return;
	}

	if (
		e.affectsConfiguration('go.useLanguageServer') ||
		e.affectsConfiguration('go.languageServerFlags') ||
		e.affectsConfiguration('go.languageServerExperimentalFeatures') ||
		e.affectsConfiguration('go.alternateTools') ||
		e.affectsConfiguration('go.toolsEnvVars')
		// TODO: Should we check http.proxy too? That affects toolExecutionEnvironment too.
	) {
		restartLanguageServer();
	}

	if (e.affectsConfiguration('go.useLanguageServer') && getGoConfig()['useLanguageServer'] === false) {
		promptAboutGoplsOptOut(true);
	}
}

export function buildLanguageServerConfig(goConfig: vscode.WorkspaceConfiguration): LanguageServerConfig {
	const cfg: LanguageServerConfig = {
		serverName: '',
		path: '',
		version: '', // compute version lazily
		modtime: null,
		enabled: goConfig['useLanguageServer'] === true,
		flags: goConfig['languageServerFlags'] || [],
		features: {
			// TODO: We should have configs that match these names.
			// Ultimately, we should have a centralized language server config rather than separate fields.
			diagnostics: goConfig['languageServerExperimentalFeatures']['diagnostics']
		},
		env: toolExecutionEnvironment(),
		checkForUpdates: getCheckForToolsUpdatesConfig(goConfig)
	};
	// Don't look for the path if the server is not enabled.
	if (!cfg.enabled) {
		return cfg;
	}
	const languageServerPath = getLanguageServerToolPath();
	if (!languageServerPath) {
		// Assume the getLanguageServerToolPath will show the relevant
		// errors to the user. Disable the language server.
		cfg.enabled = false;
		return cfg;
	}
	cfg.path = languageServerPath;
	cfg.serverName = getToolFromToolPath(cfg.path);

	// Get the mtime of the language server binary so that we always pick up
	// the right version.
	const stats = fs.statSync(languageServerPath);
	if (!stats) {
		vscode.window.showErrorMessage(`Unable to stat path to language server binary: ${languageServerPath}.
Please try reinstalling it.`);
		// Disable the language server.
		cfg.enabled = false;
		return cfg;
	}
	cfg.modtime = stats.mtime;

	return cfg;
}

/**
 *
 * Return the absolute path to the correct binary. If the required tool is not available,
 * prompt the user to install it. Only gopls is officially supported.
 */
export function getLanguageServerToolPath(): string {
	const goConfig = getGoConfig();
	// Check that all workspace folders are configured with the same GOPATH.
	if (!allFoldersHaveSameGopath()) {
		vscode.window.showInformationMessage(
			'The Go language server is currently not supported in a multi-root set-up with different GOPATHs.'
		);
		return;
	}
	// Get the path to gopls (getBinPath checks for alternate tools).
	const goplsBinaryPath = getBinPath('gopls');
	if (path.isAbsolute(goplsBinaryPath)) {
		return goplsBinaryPath;
	}
	const alternateTools = goConfig['alternateTools'];
	if (alternateTools) {
		// The user's alternate language server was not found.
		const goplsAlternate = alternateTools['gopls'];
		if (goplsAlternate) {
			vscode.window.showErrorMessage(
				`Cannot find the alternate tool ${goplsAlternate} configured for gopls.
Please install it and reload this VS Code window.`
			);
			return;
		}
	}

	// Prompt the user to install gopls.
	promptForMissingTool('gopls');
}

function allFoldersHaveSameGopath(): boolean {
	if (!vscode.workspace.workspaceFolders || vscode.workspace.workspaceFolders.length <= 1) {
		return true;
	}
	const tempGopath = getCurrentGoPath(vscode.workspace.workspaceFolders[0].uri);
	return vscode.workspace.workspaceFolders.find((x) => tempGopath !== getCurrentGoPath(x.uri)) ? false : true;
}

export async function shouldUpdateLanguageServer(tool: Tool, cfg: LanguageServerConfig): Promise<semver.SemVer> {
	// Only support updating gopls for now.
	if (tool.name !== 'gopls' || cfg.checkForUpdates === 'off') {
		return null;
	}

	// First, run the "gopls version" command and parse its results.
	// TODO(rstambler): Confirm that the gopls binary's modtime matches the
	// modtime in the config. Update it if needed.
	const usersVersion = await getLocalGoplsVersion(cfg);

	// We might have a developer version. Don't make the user update.
	if (usersVersion === '(devel)') {
		return null;
	}

	// Get the latest gopls version. If it is for nightly, using the prereleased version is ok.
	let latestVersion = cfg.checkForUpdates === 'local' ? tool.latestVersion : await getLatestGoplsVersion(tool);

	// If we failed to get the gopls version, pick the one we know to be latest at the time of this extension's last update
	if (!latestVersion) {
		latestVersion = tool.latestVersion;
	}

	// If "gopls" is so old that it doesn't have the "gopls version" command,
	// or its version doesn't match our expectations, usersVersion will be empty or invalid.
	// Suggest the latestVersion.
	if (!usersVersion || !semver.valid(usersVersion)) {
		return latestVersion;
	}

	// The user may have downloaded golang.org/x/tools/gopls@master,
	// which means that they have a pseudoversion.
	const usersTime = parseTimestampFromPseudoversion(usersVersion);
	// If the user has a pseudoversion, get the timestamp for the latest gopls version and compare.
	if (usersTime) {
		let latestTime = cfg.checkForUpdates
			? await getTimestampForVersion(tool, latestVersion)
			: tool.latestVersionTimestamp;
		if (!latestTime) {
			latestTime = tool.latestVersionTimestamp;
		}
		return usersTime.isBefore(latestTime) ? latestVersion : null;
	}

	// If the user's version does not contain a timestamp,
	// default to a semver comparison of the two versions.
	const usersVersionSemver = semver.parse(usersVersion, {
		includePrerelease: true,
		loose: true
	});
	return semver.lt(usersVersionSemver, latestVersion) ? latestVersion : null;
}

/**
 * suggestUpdateGopls will make sure the user is using the latest version of `gopls`,
 * when go.useLanguageServer is changed to true by default.
 *
 * @param tool	Object of type `Tool` for gopls tool.
 * @param cfg	Object of type `Language Server Config` for the users language server
 * 				configuration.
 * @returns		true if the tool was updated
 */
async function suggestUpdateGopls(tool: Tool, cfg: LanguageServerConfig): Promise<boolean> {
	const forceUpdatedGoplsKey = 'forceUpdateForGoplsOnDefault';
	// forceUpdated is true when the process of updating has been succesfully completed.
	const forceUpdated = getFromGlobalState(forceUpdatedGoplsKey, false);
	// TODO: If we want to force update again, switch this to be a comparison for a newer version.
	if (forceUpdated) {
		return false;
	}
	// Update the state to the latest version to show the last version that was checked.
	await updateGlobalState(forceUpdatedGoplsKey, tool.latestVersion);

	const latestVersion = await shouldUpdateLanguageServer(tool, cfg);

	if (!latestVersion) {
		// The user is using a new enough version
		return;
	}

	const updateMsg =
		"'gopls' is now enabled by default and you are using an old version. Please [update 'gopls'](https://github.com/golang/tools/blob/master/gopls/README.md#installation) for the best experience.";
	promptForUpdatingTool(tool.name, latestVersion, false, updateMsg);
}

// Copied from src/cmd/go/internal/modfetch.go.
const pseudoVersionRE = /^v[0-9]+\.(0\.0-|\d+\.\d+-([^+]*\.)?0\.)\d{14}-[A-Za-z0-9]+(\+incompatible)?$/;

// parseTimestampFromPseudoversion returns the timestamp for the given
// pseudoversion. The timestamp is the center component, and it has the
// format "YYYYMMDDHHmmss".
function parseTimestampFromPseudoversion(version: string): moment.Moment {
	const split = version.split('-');
	if (split.length < 2) {
		return null;
	}
	if (!semver.valid(version)) {
		return null;
	}
	if (!pseudoVersionRE.test(version)) {
		return null;
	}
	const sv = semver.coerce(version);
	if (!sv) {
		return null;
	}
	// Copied from src/cmd/go/internal/modfetch.go.
	const build = sv.build.join('.');
	const buildIndex = version.lastIndexOf(build);
	if (buildIndex >= 0) {
		version = version.substring(0, buildIndex);
	}
	const lastDashIndex = version.lastIndexOf('-');
	version = version.substring(0, lastDashIndex);
	const firstDashIndex = version.lastIndexOf('-');
	const dotIndex = version.lastIndexOf('.');
	let timestamp: string;
	if (dotIndex > firstDashIndex) {
		// "vX.Y.Z-pre.0" or "vX.Y.(Z+1)-0"
		timestamp = version.substring(dotIndex + 1);
	} else {
		// "vX.0.0"
		timestamp = version.substring(firstDashIndex + 1);
	}
	return moment.utc(timestamp, 'YYYYMMDDHHmmss');
}

export const getTimestampForVersion = async (tool: Tool, version: semver.SemVer) => {
	const data = await goProxyRequest(tool, `v${version.format()}.info`);
	if (!data) {
		return null;
	}
	const time = moment(data['Time']);
	return time;
};

const acceptGoplsPrerelease = isInPreviewMode();

export const getLatestGoplsVersion = async (tool: Tool) => {
	// If the user has a version of gopls that we understand,
	// ask the proxy for the latest version, and if the user's version is older,
	// prompt them to update.
	const data = await goProxyRequest(tool, 'list');
	if (!data) {
		return null;
	}
	// Coerce the versions into SemVers so that they can be sorted correctly.
	const versions = [];
	for (const version of data.trim().split('\n')) {
		const parsed = semver.parse(version, {
			includePrerelease: true,
			loose: true
		});
		if (parsed) {
			versions.push(parsed);
		}
	}
	if (versions.length === 0) {
		return null;
	}
	versions.sort(semver.rcompare);

	if (acceptGoplsPrerelease) {
		return versions[0]; // The first one (newest one).
	}
	// The first version in the sorted list without a prerelease tag.
	return versions.find((version) => !version.prerelease || !version.prerelease.length);
};

// getLocalGoplsVersion returns the version of gopls that is currently
// installed on the user's machine. This is determined by running the
// `gopls version` command.
//
// If this command has already been executed, it returns the saved result.
export const getLocalGoplsVersion = async (cfg: LanguageServerConfig) => {
	if (!cfg) {
		return null;
	}
	if (cfg.version !== '') {
		return cfg.version;
	}
	if (cfg.path === '') {
		return null;
	}
	const execFile = util.promisify(cp.execFile);
	let output: any;
	try {
		const env = toolExecutionEnvironment();
		const cwd = getWorkspaceFolderPath();
		const { stdout } = await execFile(cfg.path, ['version'], { env, cwd });
		output = stdout;
	} catch (e) {
		// The "gopls version" command is not supported, or something else went wrong.
		// TODO: Should we propagate this error?
		return null;
	}

	const lines = <string>output.trim().split('\n');
	switch (lines.length) {
		case 0:
			// No results, should update.
			// Worth doing anything here?
			return null;
		case 1:
			// Built in $GOPATH mode. Should update.
			// TODO: Should we check the Go version here?
			// Do we even allow users to enable gopls if their Go version is too low?
			return null;
		case 2:
			// We might actually have a parseable version.
			break;
		default:
			return null;
	}

	// The second line should be the sum line.
	// It should look something like this:
	//
	//    golang.org/x/tools/gopls@v0.1.3 h1:CB5ECiPysqZrwxcyRjN+exyZpY0gODTZvNiqQi3lpeo=
	//
	// TODO(stamblerre): We should use a regex to match this, but for now, we split on the @ symbol.
	// The reasoning for this is that gopls still has a golang.org/x/tools/cmd/gopls binary,
	// so users may have a developer version that looks like "golang.org/x/tools@(devel)".
	const moduleVersion = lines[1].trim().split(' ')[0];

	// Get the relevant portion, that is:
	//
	//    golang.org/x/tools/gopls@v0.1.3
	//
	const split = moduleVersion.trim().split('@');
	if (split.length < 2) {
		return null;
	}
	// The version comes after the @ symbol:
	//
	//    v0.1.3
	//
	cfg.version = split[1];
	return cfg.version;
};

async function goProxyRequest(tool: Tool, endpoint: string): Promise<any> {
	// Get the user's value of GOPROXY.
	// If it is not set, we cannot make the request.
	const output: string = process.env['GOPROXY'];
	if (!output || !output.trim()) {
		return null;
	}
	// Try each URL set in the user's GOPROXY environment variable.
	// If none is set, don't make the request.
	const proxies = output.trim().split(/,|\|/);
	for (const proxy of proxies) {
		if (proxy === 'direct') {
			continue;
		}
		const url = `${proxy}/${tool.importPath}/@v/${endpoint}`;
		let data: string;
		try {
			data = await WebRequest.json<string>(url, {
				throwResponseError: true
			});
		} catch (e) {
			console.log(`Error sending request to ${proxy}: ${e}`);
			return null;
		}
		return data;
	}
	return null;
}

// SurveyConfig is the set of global properties used to determine if
// we should prompt a user to take the gopls survey.
export interface SurveyConfig {
	// prompt is true if the user can be prompted to take the survey.
	// It is false if the user has responded "Never" to the prompt.
	prompt?: boolean;

	// promptThisMonth is true if we have used a random number generator
	// to determine if the user should be prompted this month.
	// It is undefined if we have not yet made the determination.
	promptThisMonth?: boolean;

	// dateToPromptThisMonth is the date on which we should prompt the user
	// this month.
	dateToPromptThisMonth?: Date;

	// dateComputedPromptThisMonth is the date on which the values of
	// promptThisMonth and dateToPromptThisMonth were set.
	dateComputedPromptThisMonth?: Date;

	// lastDatePrompted is the most recent date that the user has been prompted.
	lastDatePrompted?: Date;

	// lastDateAccepted is the most recent date that the user responded "Yes"
	// to the survey prompt. The user need not have completed the survey.
	lastDateAccepted?: Date;
}

function maybePromptForGoplsSurvey() {
	const now = new Date();
	let cfg = shouldPromptForGoplsSurvey(now, getSurveyConfig());
	if (!cfg) {
		return;
	}
	flushSurveyConfig(cfg);
	if (!cfg.dateToPromptThisMonth) {
		return;
	}
	const callback = async () => {
		const currentTime = new Date();

		// Make sure the user has been idle for at least a minute.
		if (minutesBetween(lastUserAction, currentTime) < 1) {
			setTimeout(callback, 5 * timeMinute);
			return;
		}
		cfg = await promptForSurvey(cfg, now);
		if (cfg) {
			flushSurveyConfig(cfg);
		}
	};
	const ms = msBetween(now, cfg.dateToPromptThisMonth);
	setTimeout(callback, ms);
}

export function shouldPromptForGoplsSurvey(now: Date, cfg: SurveyConfig): SurveyConfig {
	// If the prompt value is not set, assume we haven't prompted the user
	// and should do so.
	if (cfg.prompt === undefined) {
		cfg.prompt = true;
	}
	if (!cfg.prompt) {
		return;
	}

	// Check if the user has taken the survey in the last year.
	// Don't prompt them if they have been.
	if (cfg.lastDateAccepted) {
		if (daysBetween(now, cfg.lastDateAccepted) < 365) {
			return;
		}
	}

	// Check if the user has been prompted for the survey in the last 90 days.
	// Don't prompt them if they have been.
	if (cfg.lastDatePrompted) {
		if (daysBetween(now, cfg.lastDatePrompted) < 90) {
			return;
		}
	}

	// Check if the extension has been activated this month.
	if (cfg.dateComputedPromptThisMonth) {
		// The extension has been activated this month, so we should have already
		// decided if the user should be prompted.
		if (daysBetween(now, cfg.dateComputedPromptThisMonth) < 30) {
			return cfg;
		}
	}
	// This is the first activation this month (or ever), so decide if we
	// should prompt the user. This is done by generating a random number in
	// the range [0, 1) and checking if it is < probability, which varies
	// depending on whether the default or the nightly is in use.
	// We then randomly pick a day in the rest of the month on which to prompt
	// the user.
	let probability = 0.01; // lower probability for the regular extension
	if (isInPreviewMode()) {
		probability = 0.0275;
	}
	cfg.promptThisMonth = Math.random() < probability;
	if (cfg.promptThisMonth) {
		// end is the last day of the month, day is the random day of the
		// month on which to prompt.
		const end = new Date(now.getFullYear(), now.getMonth() + 1, 0);
		const day = randomIntInRange(now.getUTCDate(), end.getUTCDate());
		cfg.dateToPromptThisMonth = new Date(now.getFullYear(), now.getMonth(), day);
	} else {
		cfg.dateToPromptThisMonth = undefined;
	}
	cfg.dateComputedPromptThisMonth = now;
	return cfg;
}

async function promptForSurvey(cfg: SurveyConfig, now: Date): Promise<SurveyConfig> {
	const selected = await vscode.window.showInformationMessage(
		`Looks like you're using gopls, the Go language server.
Would you be willing to fill out a quick survey about your experience with gopls?`,
		'Yes',
		'Not now',
		'Never'
	);

	// Update the time last asked.
	cfg.lastDatePrompted = now;

	switch (selected) {
		case 'Yes':
			{
				cfg.lastDateAccepted = now;
				cfg.prompt = true;
				const usersGoplsVersion = await getLocalGoplsVersion(latestConfig);
				await vscode.env.openExternal(
					vscode.Uri.parse(
						`https://google.qualtrics.com/jfe/form/SV_ekAdHVcVcvKUojX?gopls=${usersGoplsVersion}&extid=${extensionId}`
					)
				);
			}
			break;
		case 'Not now':
			cfg.prompt = true;

			vscode.window.showInformationMessage("No problem! We'll ask you again another time.");
			break;
		case 'Never':
			cfg.prompt = false;

			vscode.window.showInformationMessage("No problem! We won't ask again.");
			break;
		default:
			// If the user closes the prompt without making a selection, treat it
			// like a "Not now" response.
			cfg.prompt = true;

			break;
	}
	return cfg;
}

export const goplsSurveyConfig = 'goplsSurveyConfig';

function getSurveyConfig(): SurveyConfig {
	return getStateConfig(goplsSurveyConfig) as SurveyConfig;
}

export function resetSurveyConfig() {
	flushSurveyConfig(null);
}

function flushSurveyConfig(cfg: SurveyConfig) {
	if (cfg) {
		updateGlobalState(goplsSurveyConfig, JSON.stringify(cfg));
	} else {
		updateGlobalState(goplsSurveyConfig, null); // reset
	}
}

function getStateConfig(globalStateKey: string, workspace?: boolean): any {
	let saved: any;
	if (workspace === true) {
		saved = getFromWorkspaceState(globalStateKey);
	} else {
		saved = getFromGlobalState(globalStateKey);
	}
	if (saved === undefined) {
		return {};
	}
	try {
		const cfg = JSON.parse(saved, (key: string, value: any) => {
			// Make sure values that should be dates are correctly converted.
			if (key.toLowerCase().includes('date') || key.toLowerCase().includes('timestamp')) {
				return new Date(value);
			}
			return value;
		});
		return cfg || {};
	} catch (err) {
		console.log(`Error parsing JSON from ${saved}: ${err}`);
		return {};
	}
}

export async function showSurveyConfig() {
	outputChannel.appendLine('Gopls Survey Configuration');
	outputChannel.appendLine(JSON.stringify(getSurveyConfig(), null, 2));
	outputChannel.show();

	const selected = await vscode.window.showInformationMessage('Prompt for survey?', 'Yes', 'Maybe', 'No');
	switch (selected) {
		case 'Yes':
			promptForSurvey(getSurveyConfig(), new Date());
			break;
		case 'Maybe':
			maybePromptForGoplsSurvey();
			break;
		default:
			break;
	}
}

// errorKind refers to the different possible kinds of gopls errors.
enum errorKind {
	initializationFailure,
	crash,
	manualRestart
}

// suggestGoplsIssueReport prompts users to file an issue with gopls.
<<<<<<< HEAD
async function suggestGoplsIssueReport(msg: string, reason: errorKind, initializationError?: WebRequest.ResponseError<InitializeError>) {
=======
async function suggestGoplsIssueReport(
	msg: string,
	reason: errorKind,
	initializationError?: WebRequest.ResponseError<InitializeError>
) {
>>>>>>> 8da28093
	// Don't prompt users who manually restart to file issues until gopls/v1.0.
	if (reason === errorKind.manualRestart) {
		return;
	}

	// The user may have an outdated version of gopls, in which case we should
	// just prompt them to update, not file an issue.
	const tool = getTool('gopls');
	if (tool) {
		const versionToUpdate = await shouldUpdateLanguageServer(tool, latestConfig);
		if (versionToUpdate) {
			promptForUpdatingTool(tool.name, versionToUpdate, true);
			return;
		}
	}

	// Show the user the output channel content to alert them to the issue.
	serverOutputChannel.show();

	if (latestConfig.serverName !== 'gopls') {
		return;
	}
	const promptForIssueOnGoplsRestartKey = 'promptForIssueOnGoplsRestart';
	let saved: any;
	try {
		saved = JSON.parse(getFromGlobalState(promptForIssueOnGoplsRestartKey, false));
	} catch (err) {
		console.log(`Failed to parse as JSON ${getFromGlobalState(promptForIssueOnGoplsRestartKey, true)}: ${err}`);
		return;
	}
	// If the user has already seen this prompt, they may have opted-out for
	// the future. Only prompt again if it's been more than a year since.
	if (saved) {
		const dateSaved = new Date(saved['date']);
		const prompt = <boolean>saved['prompt'];
		if (!prompt && daysBetween(new Date(), dateSaved) <= 365) {
			return;
		}
	}

	const { sanitizedLog, failureReason } = await collectGoplsLog();

	// If the user has invalid values for "go.languageServerFlags", we may get
	// this error. Prompt them to double check their flags.
	let selected: string;
	if (failureReason === GoplsFailureModes.INCORRECT_COMMAND_USAGE) {
		const languageServerFlags = getGoConfig()['languageServerFlags'] as string[];
		if (languageServerFlags && languageServerFlags.length > 0) {
			selected = await vscode.window.showInformationMessage(
				`The extension was unable to start the language server.
You may have an invalid value in your "go.languageServerFlags" setting.
It is currently set to [${languageServerFlags}]. Please correct the setting by navigating to Preferences -> Settings.`,
				'Open settings',
				'I need more help.'
			);
			switch (selected) {
				case 'Open settings':
					await vscode.commands.executeCommand('workbench.action.openSettings', 'go.languageServerFlags');
					return;
				case 'I need more help':
					// Fall through the automated issue report.
					break;
			}
		}
	}
	selected = await vscode.window.showInformationMessage(
		`${msg} Would you like to report a gopls issue on GitHub?
You will be asked to provide additional information and logs, so PLEASE READ THE CONTENT IN YOUR BROWSER.`,
		'Yes',
		'Next time',
		'Never'
	);
	switch (selected) {
		case 'Yes':
			{
				// Prefill an issue title and report.
				let errKind: string;
				switch (reason) {
					case errorKind.crash:
						errKind = 'crash';
						break;
					case errorKind.initializationFailure:
						errKind = 'initialization';
						break;
				}
				// Get the user's version in case the update prompt above failed.
				const usersGoplsVersion = await getLocalGoplsVersion(latestConfig);
				const extInfo = getExtensionInfo();
				const settings = latestConfig.flags.join(' ');
				const title = `gopls: automated issue report (${errKind})`;
				const goplsLog = sanitizedLog
					? `<pre>${sanitizedLog}</pre>`
					: `Please attach the stack trace from the crash.
A window with the error message should have popped up in the lower half of your screen.
Please copy the stack trace and error messages from that window and paste it in this issue.

<PASTE STACK TRACE HERE>

Failed to auto-collect gopls trace: ${failureReason}.
`;

				const body = `
gopls version: ${usersGoplsVersion}
gopls flags: ${settings}
extension version: ${extInfo.version}
environment: ${extInfo.appName} ${process.platform}
initialization error: ${initializationError}
manual restart count: ${manualRestartCount}
total start count: ${totalStartCount}

ATTENTION: PLEASE PROVIDE THE DETAILS REQUESTED BELOW.

Describe what you observed.

<ANSWER HERE>

${goplsLog}

OPTIONAL: If you would like to share more information, you can attach your complete gopls logs.

NOTE: THESE MAY CONTAIN SENSITIVE INFORMATION ABOUT YOUR CODEBASE.
DO NOT SHARE LOGS IF YOU ARE WORKING IN A PRIVATE REPOSITORY.

<OPTIONAL: ATTACH LOGS HERE>
`;
				const url = `https://github.com/golang/vscode-go/issues/new?title=${title}&labels=upstream-tools&body=${body}`;
				await vscode.env.openExternal(vscode.Uri.parse(url));
			}
			break;
		case 'Next time':
			break;
		case 'Never':
			updateGlobalState(
				promptForIssueOnGoplsRestartKey,
				JSON.stringify({
					prompt: false,
					date: new Date()
				})
			);
			break;
	}
}

// randomIntInRange returns a random integer between min and max, inclusive.
function randomIntInRange(min: number, max: number): number {
	const low = Math.ceil(min);
	const high = Math.floor(max);
	return Math.floor(Math.random() * (high - low + 1)) + low;
}

export const timeMinute = 1000 * 60;
const timeHour = timeMinute * 60;
const timeDay = timeHour * 24;

// daysBetween returns the number of days between a and b.
function daysBetween(a: Date, b: Date): number {
	return msBetween(a, b) / timeDay;
}

// minutesBetween returns the number of minutes between a and b.
function minutesBetween(a: Date, b: Date): number {
	return msBetween(a, b) / timeMinute;
}

function msBetween(a: Date, b: Date): number {
	return Math.abs(a.getTime() - b.getTime());
}

export function showServerOutputChannel() {
	if (!languageServerIsRunning) {
		vscode.window.showInformationMessage('gopls is not running');
		return;
	}
	// likely show() is asynchronous, despite the documentation
	serverOutputChannel.show();
	let found: vscode.TextDocument;
	for (const doc of vscode.workspace.textDocuments) {
		if (doc.fileName.indexOf('extension-output-') !== -1) {
			// despite show() above, this might not get the output we want, so check
			const contents = doc.getText();
			if (contents.indexOf('[Info  - ') === -1) {
				continue;
			}
			if (found !== undefined) {
				vscode.window.showInformationMessage('multiple docs named extension-output-...');
			}
			found = doc;
			// .log, as some decoration is better than none
			vscode.workspace.openTextDocument({ language: 'log', content: contents });
		}
	}
	if (found === undefined) {
		vscode.window.showErrorMessage('make sure "gopls (server)" output is showing');
	}
}

function sleep(ms: number) {
	return new Promise((resolve) => setTimeout(resolve, ms));
}

async function collectGoplsLog(): Promise<{ sanitizedLog?: string; failureReason?: string }> {
	serverOutputChannel.show();
	// Find the logs in the output channel. There is no way to read
	// an output channel directly, but we can find the open text
	// document, since we just surfaced the output channel to the user.
	// See https://github.com/microsoft/vscode/issues/65108.
	let logs: string;
	for (let i = 0; i < 10; i++) {
		// try a couple of times until successfully finding the channel.
		for (const doc of vscode.workspace.textDocuments) {
			if (doc.languageId !== 'Log') {
				continue;
			}
			if (doc.isDirty || doc.isClosed) {
				continue;
			}
			// The document's name should look like 'extension-output-#X'.
			if (doc.fileName.indexOf('extension-output-') === -1) {
				continue;
			}
			logs = doc.getText();
			break;
		}
		if (logs) {
			break;
		}
		// sleep a bit before the next try. The choice of the sleep time is arbitrary.
		await sleep((i + 1) * 100);
	}

	return sanitizeGoplsTrace(logs);
}

enum GoplsFailureModes {
	NO_GOPLS_LOG = 'no gopls log',
	EMPTY_PANIC_TRACE = 'empty panic trace',
	INCOMPLETE_PANIC_TRACE = 'incomplete panic trace',
	INCORRECT_COMMAND_USAGE = 'incorrect gopls command usage',
	UNRECOGNIZED_CRASH_PATTERN = 'unrecognized crash pattern'
}

// capture only panic stack trace and the initialization error message.
// exported for testing.
export function sanitizeGoplsTrace(logs?: string): { sanitizedLog?: string; failureReason?: string } {
	if (!logs) {
		return { failureReason: GoplsFailureModes.NO_GOPLS_LOG };
	}
	const panicMsgBegin = logs.lastIndexOf('panic: ');
	if (panicMsgBegin > -1) {
		// panic message was found.
		const panicMsgEnd = logs.indexOf('Connection to server got closed.', panicMsgBegin);
		if (panicMsgEnd > -1) {
			const panicTrace = logs.substr(panicMsgBegin, panicMsgEnd - panicMsgBegin);
			const filePattern = /(\S+\.go):\d+/;
			const sanitized = panicTrace
				.split('\n')
				.map((line: string) => {
					// Even though this is a crash from gopls, the file path
					// can contain user names and user's filesystem directory structure.
					// We can still locate the corresponding file if the file base is
					// available because the full package path is part of the function
					// name. So, leave only the file base.
					const m = line.match(filePattern);
					if (!m) {
						return line;
					}
					const filePath = m[1];
					const fileBase = path.basename(filePath);
					return line.replace(filePath, '  ' + fileBase);
				})
				.join('\n');

			if (sanitized) {
				return { sanitizedLog: sanitized };
			}
			return { failureReason: GoplsFailureModes.EMPTY_PANIC_TRACE };
		}
		return { failureReason: GoplsFailureModes.INCOMPLETE_PANIC_TRACE };
	}
	const initFailMsgBegin = logs.lastIndexOf('Starting client failed');
	if (initFailMsgBegin > -1) {
		// client start failed. Capture up to the 'Code:' line.
		const initFailMsgEnd = logs.indexOf('Code: ', initFailMsgBegin);
		if (initFailMsgEnd > -1) {
			const lineEnd = logs.indexOf('\n', initFailMsgEnd);
			return {
				sanitizedLog:
					lineEnd > -1
						? logs.substr(initFailMsgBegin, lineEnd - initFailMsgBegin)
						: logs.substr(initFailMsgBegin)
			};
		}
	}
	if (logs.lastIndexOf('Usage: gopls') > -1) {
		return { failureReason: GoplsFailureModes.INCORRECT_COMMAND_USAGE };
	}
	return { failureReason: GoplsFailureModes.UNRECOGNIZED_CRASH_PATTERN };
}

function languageServerUsingDefault(cfg: vscode.WorkspaceConfiguration): boolean {
	const useLanguageServer = cfg.inspect<boolean>('useLanguageServer');
	return useLanguageServer.globalValue === undefined && useLanguageServer.workspaceValue === undefined;
}

interface ExtensionInfo {
	version?: string; // Extension version
	appName: string; // The application name of the editor, like 'VS Code'
	isPreview?: boolean; // if the extension runs in preview mode (e.g. Nightly)
}

function getExtensionInfo(): ExtensionInfo {
	const packageJSON = vscode.extensions.getExtension(extensionId)?.packageJSON;
	const version = packageJSON?.version;
	const appName = vscode.env.appName;
	const isPreview = !!packageJSON?.preview;
	return { version, appName, isPreview };
}

// isInPreviewMode returns true if the extension's preview mode is set to true.
// In the Nightly extension and the dev extension built from master, the preview
// is set to true.
export function isInPreviewMode(): boolean {
	return getExtensionInfo().isPreview;
}<|MERGE_RESOLUTION|>--- conflicted
+++ resolved
@@ -119,13 +119,6 @@
 	for (const folder of vscode.workspace.workspaceFolders || []) {
 		switch (folder.uri.scheme) {
 			case 'vsls':
-<<<<<<< HEAD
-				outputChannel.appendLine(`Language service on the guest side is disabled. ` +
-					`The server-side language service will provide the language features.`);
-				return;
-			case 'ssh':
-				outputChannel.appendLine(`The language server is not supported for SSH. Disabling it.`);
-=======
 				outputChannel.appendLine(
 					'Language service on the guest side is disabled. ' +
 						'The server-side language service will provide the language features.'
@@ -133,7 +126,6 @@
 				return;
 			case 'ssh':
 				outputChannel.appendLine('The language server is not supported for SSH. Disabling it.');
->>>>>>> 8da28093
 				return;
 		}
 	}
@@ -375,14 +367,9 @@
 	if (!restartCommand) {
 		restartCommand = vscode.commands.registerCommand('go.languageserver.restart', async () => {
 			await suggestGoplsIssueReport(
-<<<<<<< HEAD
-				`Looks like you're about to manually restart the language server.`,
-				errorKind.manualRestart);
-=======
 				"Looks like you're about to manually restart the language server.",
 				errorKind.manualRestart
 			);
->>>>>>> 8da28093
 
 			manualRestartCount++;
 			restartLanguageServer();
@@ -476,15 +463,11 @@
 				vscode.window.showErrorMessage(
 					`The language server is not able to serve any features. Initialization failed: ${error}. `
 				);
-<<<<<<< HEAD
-				suggestGoplsIssueReport(`The gopls server failed to initialize`, errorKind.initializationFailure, error);
-=======
 				suggestGoplsIssueReport(
 					'The gopls server failed to initialize',
 					errorKind.initializationFailure,
 					error
 				);
->>>>>>> 8da28093
 				return false;
 			},
 			errorHandler: {
@@ -1472,15 +1455,11 @@
 }
 
 // suggestGoplsIssueReport prompts users to file an issue with gopls.
-<<<<<<< HEAD
-async function suggestGoplsIssueReport(msg: string, reason: errorKind, initializationError?: WebRequest.ResponseError<InitializeError>) {
-=======
 async function suggestGoplsIssueReport(
 	msg: string,
 	reason: errorKind,
 	initializationError?: WebRequest.ResponseError<InitializeError>
 ) {
->>>>>>> 8da28093
 	// Don't prompt users who manually restart to file issues until gopls/v1.0.
 	if (reason === errorKind.manualRestart) {
 		return;
