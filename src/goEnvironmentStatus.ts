/*---------------------------------------------------------
 * Copyright 2020 The Go Authors. All rights reserved.
 * Licensed under the MIT License. See LICENSE in the project root for license information.
 *--------------------------------------------------------*/

'use strict';

import cp = require('child_process');
import fs = require('fs');
import moment = require('moment');
import os = require('os');
import path = require('path');
import { promisify } from 'util';
import vscode = require('vscode');
import WebRequest = require('web-request');
import { toolInstallationEnvironment } from './goEnv';
import { logVerbose } from './goLogging';
import { addGoStatus, goEnvStatusbarItem, outputChannel, removeGoStatus } from './goStatus';
import { getFromGlobalState, getFromWorkspaceState, updateGlobalState, updateWorkspaceState } from './stateUtils';
import { getBinPath, getGoConfig, getGoVersion, getTempFilePath, GoVersion, rmdirRecursive } from './util';
import { correctBinname, executableFileExists, getBinPathFromEnvVar, getCurrentGoRoot, pathExists } from './utils/pathUtils';

export class GoEnvironmentOption {
	public static fromQuickPickItem({ description, label }: vscode.QuickPickItem): GoEnvironmentOption {
		return new GoEnvironmentOption(description, label);
	}

	constructor(public binpath: string, public label: string) {}

	public toQuickPickItem(): vscode.QuickPickItem {
		return {
			label: this.label,
			description: this.binpath,
		};
	}
}

export let terminalCreationListener: vscode.Disposable;

let environmentVariableCollection: vscode.EnvironmentVariableCollection;
export function setEnvironmentVariableCollection(env: vscode.EnvironmentVariableCollection) {
	environmentVariableCollection = env;
}

// QuickPickItem names for chooseGoEnvironment menu.
const CLEAR_SELECTION = '$(clear-all) Clear selection';
const CHOOSE_FROM_FILE_BROWSER = '$(folder) Choose from file browser';

/**
 * Present a command palette menu to the user to select their go binary
 */
export async function chooseGoEnvironment() {
	if (!goEnvStatusbarItem) {
		return;
	}

	// if there is no workspace, show GOROOT with message
	if (!vscode.workspace.name) {
		vscode.window.showInformationMessage(`GOROOT: ${getCurrentGoRoot()}. Switching Go version is not yet supported in single-file mode.`);
		return;
	}

	// fetch default go and uninstalled go versions
	let defaultOption: GoEnvironmentOption;
	let uninstalledOptions: GoEnvironmentOption[];
	let goSDKOptions: GoEnvironmentOption[];
	try {
		[defaultOption, uninstalledOptions, goSDKOptions] = await Promise.all([
			getDefaultGoOption(),
			fetchDownloadableGoVersions(),
			getSDKGoOptions()
		]);
	} catch (e) {
		vscode.window.showErrorMessage(e.message);
		return;
	}

	// create quick pick items
	const uninstalledQuickPicks = uninstalledOptions.map((op) => op.toQuickPickItem());
	const defaultQuickPick = defaultOption.toQuickPickItem();
	const goSDKQuickPicks = goSDKOptions.map((op) => op.toQuickPickItem());

	// dedup options by eliminating duplicate paths (description)
	const clearOption: vscode.QuickPickItem = { label: CLEAR_SELECTION };
	const filePickerOption: vscode.QuickPickItem = {
		label: CHOOSE_FROM_FILE_BROWSER,
		description: 'Select the go binary to use',
	};
	// TODO(hyangah): Add separators after clearOption if github.com/microsoft/vscode#74967 is resolved.
	const options = [filePickerOption, clearOption, defaultQuickPick, ...goSDKQuickPicks, ...uninstalledQuickPicks]
		.reduce((opts, nextOption) => {
			if (opts.find((op) => op.description === nextOption.description || op.label === nextOption.label)) {
				return opts;
			}
			return [...opts, nextOption];
		}, [] as vscode.QuickPickItem[]);

	// get user's selection, return if none was made
	const selection = await vscode.window.showQuickPick<vscode.QuickPickItem>(options);
	if (!selection) {
		return;
	}

	// update currently selected go
	try {
		const changed = await setSelectedGo(GoEnvironmentOption.fromQuickPickItem(selection));
		if (changed) {
			vscode.window.showInformationMessage(`Switched to ${selection.label}`);
		}
	} catch (e) {
		vscode.window.showErrorMessage(e.message);
	}
}

/**
 * update the selected go path and label in the workspace state
 */
export async function setSelectedGo(goOption: GoEnvironmentOption, promptReload = true): Promise<boolean> {
	if (!goOption) {
		return false;
	}

	// if the selected go version is not installed, install it
	if (goOption.binpath?.startsWith('go get')) {
		// start a loading indicator
		await downloadGo(goOption);
	} else if (goOption.label === CLEAR_SELECTION) {
		if (!getSelectedGo()) {
			return false;  // do nothing.
		}
		await updateWorkspaceState('selectedGo', undefined);
	} else if (goOption.label === CHOOSE_FROM_FILE_BROWSER) {
		const currentGOROOT = getCurrentGoRoot();
		const defaultUri = currentGOROOT ? vscode.Uri.file(path.join(currentGOROOT, 'bin')) : undefined;

		const newGoUris = await vscode.window.showOpenDialog({
			canSelectFiles: true,
			canSelectFolders: false,
			canSelectMany: false,
			defaultUri,
		});
		if (!newGoUris || newGoUris.length !== 1) {
			return false;
		}
		const newGoUri = newGoUris[0];

		if (defaultUri === newGoUri) {
			return false;
		}
		if (!executableFileExists(newGoUri.path)) {
			vscode.window.showErrorMessage(`${newGoUri.path} is not an executable`);
			return false;
		}
		const newGo = await getGoVersion(newGoUri.path);
		if (!newGo) {
			vscode.window.showErrorMessage(`failed to get "${newGoUri.path} version", invalid Go binary`);
			return false;
		}
		await updateWorkspaceState('selectedGo', new GoEnvironmentOption(newGo.binaryPath, formatGoVersion(newGo)));
	} else {
		// check that the given binary is not already at the beginning of the PATH
		const go = await getGoVersion();
		if (!!go && (go.binaryPath === goOption.binpath || 'Go ' + go.format() === goOption.label)) {
			return false;
		}
		await updateWorkspaceState('selectedGo', goOption);
	}
	// prompt the user to reload the window.
	// promptReload defaults to true and should only be false for tests.
	if (promptReload) {
		const choice = await vscode.window.showInformationMessage('Please reload the window to finish applying Go version changes.', 'Reload Window');
		if (choice === 'Reload Window') {
			await vscode.commands.executeCommand('workbench.action.reloadWindow');
		}
	}
	goEnvStatusbarItem.text = 'Go: reload required';
	goEnvStatusbarItem.command = 'workbench.action.reloadWindow';

	return true;
}

// downloadGo downloads the specified go version available in dl.golang.org.
async function downloadGo(goOption: GoEnvironmentOption) {
	const execFile = promisify(cp.execFile);
	await vscode.window.withProgress({
		title: `Downloading ${goOption.label}`,
		location: vscode.ProgressLocation.Notification,
	}, async () => {
		outputChannel.show();
		outputChannel.clear();

		outputChannel.appendLine('Finding Go executable for downloading');
		const goExecutable = getBinPath('go');
		if (!goExecutable) {
			outputChannel.appendLine('Could not find Go executable.');
			throw new Error('Could not find Go tool.');
		}

		// TODO(bcloud) dedup repeated logic below which comes from
		// https://github.com/golang/vscode-go/blob/bc23fa854192d04200c8e4f74dca18d2c3021b46/src/goInstallTools.ts#L184
		// Install tools in a temporary directory, to avoid altering go.mod files.
		const mkdtemp = promisify(fs.mkdtemp);
		const toolsTmpDir = await mkdtemp(getTempFilePath('go-tools-'));
		let tmpGoModFile: string;

		// Write a temporary go.mod file to avoid version conflicts.
		tmpGoModFile = path.join(toolsTmpDir, 'go.mod');
		const writeFile = promisify(fs.writeFile);
		await writeFile(tmpGoModFile, 'module tools');

		// use the current go executable to download the new version
		const env = {
			...toolInstallationEnvironment(),
			GO111MODULE: 'on',
		};
		const [, ...args] = goOption.binpath.split(' ');
		outputChannel.appendLine(`Running ${goExecutable} ${args.join(' ')}`);
		try {
			await execFile(goExecutable, args, {
				env,
				cwd: toolsTmpDir,
			});
		} catch (getErr) {
			outputChannel.appendLine(`Error finding Go: ${getErr}`);
			throw new Error('Could not find Go version.');
		}

		// run `goX.X download`
		const newExecutableName = args[1].split('/')[2];
		const goXExecutable = getBinPath(newExecutableName);
		outputChannel.appendLine(`Running: ${goXExecutable} download`);
		try {
			await execFile(goXExecutable, ['download'], { env, cwd: toolsTmpDir });
		} catch (downloadErr) {
			outputChannel.appendLine(`Error finishing installation: ${downloadErr}`);
			throw new Error('Could not download Go version.');
		}

		outputChannel.appendLine('Finding newly downloaded Go');
		const sdkPath = path.join(os.homedir(), 'sdk');
		if (!await pathExists(sdkPath)) {
			outputChannel.appendLine(`SDK path does not exist: ${sdkPath}`);
			throw new Error(`SDK path does not exist: ${sdkPath}`);
		}

		const readdir = promisify(fs.readdir);
		const subdirs = await readdir(sdkPath);
		const dir = subdirs.find((subdir) => subdir === newExecutableName);
		if (!dir) {
			outputChannel.appendLine('Could not find newly downloaded Go');
			throw new Error('Could not install Go version.');
		}

		const binpath = path.join(sdkPath, dir, 'bin', correctBinname('go'));
		const newOption = new GoEnvironmentOption(binpath, goOption.label);
		await updateWorkspaceState('selectedGo', newOption);

		// remove tmp directories
		outputChannel.appendLine('Cleaning up...');
		rmdirRecursive(toolsTmpDir);
		outputChannel.appendLine('Success!');
	});
}

// PATH value cached before addGoRuntimeBaseToPath modified.
let defaultPathEnv = '';

function pathEnvVarName(): string|undefined {
	if (process.env.hasOwnProperty('PATH')) {
		return 'PATH';
	} else if (process.platform === 'win32' && process.env.hasOwnProperty('Path')) {
		return 'Path';
	} else {
		return;
	}
}

// addGoRuntimeBaseToPATH adds the given path to the front of the PATH environment variable.
// It removes duplicates.
// TODO: can we avoid changing PATH but utilize toolExecutionEnv?
export function addGoRuntimeBaseToPATH(newGoRuntimeBase: string) {
	if (!newGoRuntimeBase) {
		return;
	}
<<<<<<< HEAD

	const pathEnvVar = pathEnvVarName();
	if (!pathEnvVar) {
=======
	const pathEnvVar = pathEnvVarName();
	if (!pathEnvVar) {
		logVerbose(`couldn't find PATH property in process.env`);
>>>>>>> 9e91b751
		return;
	}

	if (!defaultPathEnv) {  // cache the default value
		defaultPathEnv = <string>process.env[pathEnvVar];
	}

	logVerbose(`addGoRuntimeBase(${newGoRuntimeBase}) when PATH=${defaultPathEnv}`);

	// calling this multiple times will override the previous value.
	// environmentVariableCollection.clear();
	if (process.platform !== 'darwin') {
		environmentVariableCollection?.prepend(pathEnvVar, newGoRuntimeBase + path.delimiter);
	} else {
		// When '-l' or '--login' flags are set, the terminal will invoke a login
		// shell again and the paths from the user's login shell will be prepended
		// again in front of the path mutated by environmentVariableCollection API.
		// That causes the mutated path to be ignored which we don't want.
		// So, let's not use the API if those flags are set, but go with the old way
		// -- i.e. send the export shell command.
		// See the open issue and the discussion here:
		// https://github.com/microsoft/vscode/issues/99878#issuecomment-642808852
		const terminalShellArgs = <string[]>(
		vscode.workspace.getConfiguration('terminal.integrated.shellArgs').get('osx') || []);
		if (terminalShellArgs.includes('-l') || terminalShellArgs.includes('--login')) {
			for (const term of vscode.window.terminals) {
				updateIntegratedTerminal(term);
			}
			if (!terminalCreationListener) {
				terminalCreationListener = vscode.window.onDidOpenTerminal(updateIntegratedTerminal);
			}
		} else {
			environmentVariableCollection?.prepend(pathEnvVar, newGoRuntimeBase + path.delimiter);
		}
	}

	let pathVars = defaultPathEnv.split(path.delimiter);
	pathVars = pathVars.filter((p) => p !== newGoRuntimeBase);
	pathVars.unshift(newGoRuntimeBase);
	process.env[pathEnvVar] = pathVars.join(path.delimiter);
}

// Clear terminal PATH environment modification previously installed
// using addGoRuntimeBaseToPATH.
// In particular, changes to vscode.EnvironmentVariableCollection persist across
// vscode sessions, so when we decide not to mutate PATH, we need to clear
// the preexisting changes.
export function clearGoRuntimeBaseFromPATH() {
	if (terminalCreationListener) {
		const l = terminalCreationListener;
		terminalCreationListener = undefined;
		l.dispose();
	}
	const pathEnvVar = pathEnvVarName();
	if (!pathEnvVar) {
<<<<<<< HEAD
=======
		logVerbose(`couldn't find PATH property in process.env`);
>>>>>>> 9e91b751
		return;
	}
	environmentVariableCollection?.delete(pathEnvVar);
}

/**
 * update the PATH variable in the given terminal to default to the currently selected Go
 */
export async function updateIntegratedTerminal(terminal: vscode.Terminal): Promise<void> {
	if (!terminal) { return; }
	const gorootBin = path.join(getCurrentGoRoot(), 'bin');
	const defaultGoRuntime = getBinPathFromEnvVar('go', defaultPathEnv, false);
	if (defaultGoRuntime && gorootBin === path.dirname(defaultGoRuntime)) {
		return;
	}

	// append the goroot to the beginning of the PATH so it takes precedence
	// TODO: add support for more terminal names
	// this assumes all non-windows shells are bash-like.
	if (terminal.name.toLowerCase() === 'cmd') {
		terminal.sendText(`set PATH=${gorootBin};%Path%`, true);
		terminal.sendText('cls');
	} else if (['powershell', 'pwsh'].includes(terminal.name.toLowerCase())) {
		terminal.sendText(`$env:Path="${gorootBin};$env:Path"`, true);
		terminal.sendText('clear');
	} else if (terminal.name.toLowerCase() === 'fish') {
		terminal.sendText(`set -gx PATH ${gorootBin} $PATH`);
		terminal.sendText('clear');
	} else if (['bash', 'sh', 'zsh', 'ksh'].includes(terminal.name.toLowerCase())) {
		terminal.sendText(`export PATH=${gorootBin}:$PATH`, true);
		terminal.sendText('clear');
	}
}

/**
 * retreive the current selected Go from the workspace state
 */
export function getSelectedGo(): GoEnvironmentOption {
	return getFromWorkspaceState('selectedGo');
}

/**
 * return reference to the statusbar item
 */
export function getGoEnvironmentStatusbarItem(): vscode.StatusBarItem {
	return goEnvStatusbarItem;
}

export function formatGoVersion(version?: GoVersion): string {
	if (!version || !version.isValid()) {
		return `Go (unknown)`;
	}
	const versionStr = version.format(true);
	const versionWords = versionStr.split(' ');
	if (versionWords.length > 1 && versionWords[0] === 'devel') {
		// Go devel +hash
		return `Go ${versionWords[1]}`;
	} else {
		return `Go ${versionWords[0]}`;
	}
}

async function getSDKGoOptions(): Promise<GoEnvironmentOption[]> {
	// get list of Go versions
	const sdkPath = path.join(os.homedir(), 'sdk');

	if (!await pathExists(sdkPath)) {
		return [];
	}
	const readdir = promisify(fs.readdir);
	const subdirs = await readdir(sdkPath);
	// the dir happens to be the version, which will be used as the label
	// the path is assembled and used as the description
	return subdirs.map((dir: string) =>
		new GoEnvironmentOption(
			path.join(sdkPath, dir, 'bin', correctBinname('go')),
			dir.replace('go', 'Go '),
		)
	);
}

export async function getDefaultGoOption(): Promise<GoEnvironmentOption> {
	// make goroot default to go.goroot
	const goroot = getCurrentGoRoot();
	if (!goroot) {
		throw new Error('No Go command could be found.');
	}

	// set Go version and command
	const version = await getGoVersion();
	return new GoEnvironmentOption(
		path.join(goroot, 'bin', correctBinname('go')),
		formatGoVersion(version),
	);
}

/**
 * make a web request to get versions of Go
 */
interface GoVersionWebResult {
	version: string;
	stable: boolean;
	files: {
		filename: string;
		os: string;
		arch: string;
		version: string;
		sha256: string;
		size: number;
		kind: string;
	}[];
}
async function fetchDownloadableGoVersions(): Promise<GoEnvironmentOption[]> {
	// fetch information about what Go versions are available to install
	let webResults;
	try {
		webResults = await WebRequest.json<GoVersionWebResult[]>('https://golang.org/dl/?mode=json');
	} catch (error) {
		return [];
	}

	if (!webResults) {
		return [];
	}
	// turn the web result into GoEnvironmentOption model
	return webResults.reduce((opts, result: GoVersionWebResult) => {
		// TODO: allow downloading from different sites
		const dlPath = `go get golang.org/dl/${result.version}`;
		const label = result.version.replace('go', 'Go ');
		return [...opts, new GoEnvironmentOption(dlPath, label)];
	}, []);
}

export const latestGoVersionKey = 'latestGoVersions';
const oneday = 60 * 60 * 24 * 1000; // 24 hours in milliseconds

export async function getLatestGoVersions(): Promise<GoEnvironmentOption[]> {
	const timeout = oneday;
	const now = moment.now();

	let results: GoEnvironmentOption[];

	// Check if we can use cached results
	const cachedResults = getFromGlobalState(latestGoVersionKey);
	if (cachedResults && now - cachedResults.timestamp < timeout) {
		results = cachedResults.goVersions;
	} else {
		// fetch the latest supported Go versions
		try {
			// fetch the latest Go versions and cache the results
			results = await fetchDownloadableGoVersions();
			await updateGlobalState(latestGoVersionKey, {
				timestamp: now,
				goVersions: results,
			});
		} catch (e) {
			// hardcode the latest versions of Go in case golang.dl is unavailable
			results = [
				new GoEnvironmentOption('go get golang.org/dl/go1.15', 'Go 1.15'),
				new GoEnvironmentOption('go get golang.org/dl/go1.14.7', 'Go 1.14.7'),
			];
		}
	}

	return results;
}

const dismissedGoVersionUpdatesKey = 'dismissedGoVersionUpdates';

export async function offerToInstallLatestGoVersion() {
	const goConfig = getGoConfig();
	if (!goConfig['useGoProxyToCheckForToolUpdates']) {
		return;
	}

	let options = await getLatestGoVersions();

	// filter out Go versions the user has already dismissed
	let dismissedOptions: GoEnvironmentOption[];
	dismissedOptions = await getFromGlobalState(dismissedGoVersionUpdatesKey);
	if (!!dismissedOptions) {
		options = options.filter((version) => !dismissedOptions.find((x) => x.label === version.label));
	}

	// compare to current go version.
	const currentVersion = await getGoVersion();
	if (!!currentVersion) {
		options = options.filter((version) => currentVersion.lt(version.label));
	}

	// notify user that there is a newer version of Go available
	if (options.length > 0) {
		addGoStatus('Go Update Available', 'go.promptforgoinstall', 'A newer version of Go is available');
		vscode.commands.registerCommand('go.promptforgoinstall', () => {
			const download = {
				title: 'Download',
				async command() {
					await vscode.env.openExternal(vscode.Uri.parse(`https://golang.org/dl/`));
				}
			};

			const neverAgain = {
				title: `Don't Show Again`,
				async command() {
					// mark these versions as seen
					dismissedOptions = await getFromGlobalState(dismissedGoVersionUpdatesKey);
					if (!dismissedOptions) {
						dismissedOptions = [];
					}
					options.forEach((version) => {
						dismissedOptions.push(version);
					});
					await updateGlobalState(dismissedGoVersionUpdatesKey, dismissedOptions);
				}
			};

			let versionsText: string;
			if (options.length > 1) {
				versionsText = `${options.map((x) => x.label)
					.reduce((prev, next) => {
						return prev + ' and ' + next;
					})} are available`;
			} else {
				versionsText = `${options[0].label} is available`;
			}

			vscode.window
				.showInformationMessage(
					`${versionsText}. You are currently using ${formatGoVersion(currentVersion)}.`,
					download,
					neverAgain
				)
				.then((selection) => {
					removeGoStatus();
					selection.command();
				});
		});
	}
}<|MERGE_RESOLUTION|>--- conflicted
+++ resolved
@@ -282,15 +282,9 @@
 	if (!newGoRuntimeBase) {
 		return;
 	}
-<<<<<<< HEAD
-
-	const pathEnvVar = pathEnvVarName();
-	if (!pathEnvVar) {
-=======
 	const pathEnvVar = pathEnvVarName();
 	if (!pathEnvVar) {
 		logVerbose(`couldn't find PATH property in process.env`);
->>>>>>> 9e91b751
 		return;
 	}
 
@@ -346,10 +340,7 @@
 	}
 	const pathEnvVar = pathEnvVarName();
 	if (!pathEnvVar) {
-<<<<<<< HEAD
-=======
 		logVerbose(`couldn't find PATH property in process.env`);
->>>>>>> 9e91b751
 		return;
 	}
 	environmentVariableCollection?.delete(pathEnvVar);
