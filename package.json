{
  "name": "go",
  "displayName": "Go",
<<<<<<< HEAD
  "version": "0.24.0",
=======
  "version": "0.25.0-dev",
  "preview": true,
>>>>>>> ec040a9b
  "publisher": "golang",
  "description": "Rich Go language support for Visual Studio Code",
  "author": {
    "name": "Go Team at Google"
  },
  "license": "MIT",
  "icon": "media/go-logo-blue.png",
  "categories": [
    "Programming Languages",
    "Snippets",
    "Linters",
    "Debuggers",
    "Formatters"
  ],
  "galleryBanner": {
    "color": "#F2F2F2",
    "theme": "light"
  },
  "private": true,
  "repository": {
    "type": "git",
    "url": "https://github.com/golang/vscode-go"
  },
  "bugs": {
    "url": "https://github.com/golang/vscode-go/issues"
  },
  "keywords": [
    "multi-root ready"
  ],
  "scripts": {
    "vscode:prepublish": "npm run compile",
    "webpack": "webpack --mode development",
    "webpack-dev": "webpack --mode development --watch",
    "test-compile": "tsc -p ./",
    "compile": "webpack --mode production",
    "watch": "tsc -watch -p ./",
    "test": "npm run test-compile && node ./out/test/runTest.js",
    "lint": "gts lint src test",
    "fix-lint": "gts fix src test",
    "unit-test": "npm run test-compile && node ./node_modules/mocha/bin/_mocha -u tdd --timeout 5000 --colors ./out/test/unit",
    "format": "prettier --write \"src/**/*.ts\" \"test/**/*.ts\""
  },
  "extensionDependencies": [],
  "dependencies": {
    "deep-equal": "^2.0.2",
    "diff": "^4.0.2",
    "glob": "^7.1.6",
    "json-rpc2": "^2.0.0",
    "moment": "^2.24.0",
    "semver": "^7.3.2",
    "tree-kill": "file:third_party/tree-kill",
    "vscode-debugadapter": "^1.44.0",
    "vscode-debugadapter-testsupport": "^1.44.0",
    "vscode-debugprotocol": "^1.44.0",
    "vscode-languageclient": "^7.0.0",
    "vscode-languageserver-protocol": "^3.16.0",
    "web-request": "^1.0.7"
  },
  "devDependencies": {
    "@types/adm-zip": "^0.4.33",
    "@types/deep-equal": "^1.0.1",
    "@types/fs-extra": "^8.1.0",
    "@types/glob": "^7.1.1",
    "@types/mocha": "^7.0.2",
    "@types/node": "^13.11.1",
    "@types/semver": "^7.1.0",
    "@types/sinon": "^9.0.0",
    "@types/vscode": "^1.52.0",
    "adm-zip": "^0.4.14",
    "fs-extra": "^9.0.0",
    "get-port": "^5.1.1",
    "gts": "^3.1.0",
    "mocha": "^7.1.1",
    "prettier": "^2.2.1",
    "sinon": "^9.0.2",
    "ts-loader": "^7.0.5",
    "tslint": "^6.1.1",
    "typescript": "^3.8.3",
    "vscode-test": "^1.3.0",
    "webpack": "^5.27.2",
    "webpack-cli": "^4.5.0",
    "yarn": "^1.22.4"
  },
  "engines": {
    "vscode": "^1.52.0"
  },
  "requiresWorkspaceTrust": "onStart",
  "activationEvents": [
    "workspaceContains:**/*.go",
    "onLanguage:go",
    "onCommand:go.gopath",
    "onCommand:go.tools.install",
    "onCommand:go.locate.tools",
    "onCommand:go.show.commands",
    "onDebugInitialConfigurations",
    "onDebugResolve:go",
    "onWebviewPanel:welcomeGo"
  ],
  "main": "./dist/goMain.js",
  "contributes": {
    "languages": [
      {
        "id": "go",
        "extensions": [
          ".go"
        ],
        "aliases": [
          "Go"
        ]
      },
      {
        "id": "go.mod",
        "extensions": [
          "go.mod",
          "gopls.mod"
        ],
        "aliases": [
          "Go Module File"
        ],
        "configuration": "./languages/go.mod.language-configuration.json"
      },
      {
        "id": "go.sum",
        "extensions": [
          "go.sum"
        ],
        "aliases": [
          "Go Checksum File"
        ]
      }
    ],
    "grammars": [
      {
        "language": "go.mod",
        "scopeName": "go.mod",
        "path": "./syntaxes/go.mod.tmGrammar.json"
      },
      {
        "language": "go.sum",
        "scopeName": "go.sum",
        "path": "./syntaxes/go.sum.tmGrammar.json"
      }
    ],
    "snippets": [
      {
        "language": "go",
        "path": "./snippets/go.json"
      }
    ],
    "configurationDefaults": {
      "[go]": {
        "editor.insertSpaces": false,
        "editor.formatOnSave": true,
        "editor.codeActionsOnSave": {
          "source.organizeImports": true
        }
      }
    },
    "commands": [
      {
        "command": "go.gopath",
        "title": "Go: Current GOPATH",
        "description": "See the currently set GOPATH."
      },
      {
        "command": "go.locate.tools",
        "title": "Go: Locate Configured Go Tools",
        "description": "List all the Go tools being used by this extension along with their locations."
      },
      {
        "command": "go.test.cursor",
        "title": "Go: Test Function At Cursor",
        "description": "Runs a unit test at the cursor."
      },
      {
        "command": "go.subtest.cursor",
        "title": "Go: Subtest At Cursor",
        "description": "Runs a sub test at the cursor."
      },
      {
        "command": "go.benchmark.cursor",
        "title": "Go: Benchmark Function At Cursor",
        "description": "Runs a benchmark at the cursor."
      },
      {
        "command": "go.debug.cursor",
        "title": "Go: Debug Test At Cursor",
        "description": "Debug test at the cursor."
      },
      {
        "command": "go.test.file",
        "title": "Go: Test File",
        "description": "Runs all unit tests in the current file."
      },
      {
        "command": "go.test.package",
        "title": "Go: Test Package",
        "description": "Runs all unit tests in the package of the current file."
      },
      {
        "command": "go.benchmark.package",
        "title": "Go: Benchmark Package",
        "description": "Runs all benchmarks in the package of the current file."
      },
      {
        "command": "go.benchmark.file",
        "title": "Go: Benchmark File",
        "description": "Runs all benchmarks in the current file."
      },
      {
        "command": "go.test.workspace",
        "title": "Go: Test All Packages In Workspace",
        "description": "Runs all unit tests from all packages in the current workspace."
      },
      {
        "command": "go.test.previous",
        "title": "Go: Test Previous",
        "description": "Re-runs the last executed test."
      },
      {
        "command": "go.test.coverage",
        "title": "Go: Toggle Test Coverage In Current Package",
        "description": "Displays test coverage in the current package."
      },
      {
        "command": "go.test.generate.package",
        "title": "Go: Generate Unit Tests For Package",
        "description": "Generates unit tests for the current package"
      },
      {
        "command": "go.test.generate.file",
        "title": "Go: Generate Unit Tests For File",
        "description": "Generates unit tests for the current file"
      },
      {
        "command": "go.test.generate.function",
        "title": "Go: Generate Unit Tests For Function",
        "description": "Generates unit tests for the selected function in the current file"
      },
      {
        "command": "go.impl.cursor",
        "title": "Go: Generate Interface Stubs",
        "description": "Generates method stub for implementing the provided interface and inserts at the cursor."
      },
      {
        "command": "go.extractServerChannel",
        "title": "Go: Extract Language Server Logs To Editor",
        "description": "Extract logs in the `gopls (server)` output channel to the editor."
      },
      {
        "command": "go.welcome",
        "title": "Go: Welcome",
        "description": "Open the welcome page for the Go extension."
      },
      {
        "command": "go.toggle.gc_details",
        "title": "Go: Toggle gc details",
        "description": "Toggle the display of compiler optimization choices"
      },
      {
        "command": "go.import.add",
        "title": "Go: Add Import",
        "description": "Add an import declaration"
      },
      {
        "command": "go.add.package.workspace",
        "title": "Go: Add Package to Workspace",
        "description": "Add a package from the imports list to the workspace."
      },
      {
        "command": "go.tools.install",
        "title": "Go: Install/Update Tools",
        "description": "install/update the required go packages"
      },
      {
        "command": "go.toggle.test.file",
        "title": "Go: Toggle Test File",
        "description": "Toggles between file in current active editor and the corresponding test file."
      },
      {
        "command": "go.add.tags",
        "title": "Go: Add Tags To Struct Fields",
        "description": "Add tags configured in go.addTags setting to selected struct using gomodifytags"
      },
      {
        "command": "go.remove.tags",
        "title": "Go: Remove Tags From Struct Fields",
        "description": "Remove tags configured in go.removeTags setting from selected struct using gomodifytags"
      },
      {
        "command": "go.fill.struct",
        "title": "Go: Fill struct",
        "description": "Fill a struct literal with default values"
      },
      {
        "command": "go.show.commands",
        "title": "Go: Show All Commands...",
        "description": "Shows all commands from the Go extension in the quick pick"
      },
      {
        "command": "go.browse.packages",
        "title": "Go: Browse Packages",
        "description": "Browse packages and Go files inside the packages."
      },
      {
        "command": "go.get.package",
        "title": "Go: Get Package",
        "description": "Run `go get -v` on the package on the current line."
      },
      {
        "command": "go.playground",
        "title": "Go: Run on Go Playground",
        "description": "Upload the current selection or file to the Go Playground"
      },
      {
        "command": "go.lint.package",
        "title": "Go: Lint Current Package",
        "description": "Run linter in the package of the current file."
      },
      {
        "command": "go.lint.workspace",
        "title": "Go: Lint Workspace",
        "description": "Run linter in the current workspace."
      },
      {
        "command": "go.vet.package",
        "title": "Go: Vet Current Package",
        "description": "Run go vet in the package of the current file."
      },
      {
        "command": "go.vet.workspace",
        "title": "Go: Vet Workspace",
        "description": "Run go vet in the current workspace."
      },
      {
        "command": "go.build.package",
        "title": "Go: Build Current Package",
        "description": "Build the package of the current file."
      },
      {
        "command": "go.build.workspace",
        "title": "Go: Build Workspace",
        "description": "Build the current workspace."
      },
      {
        "command": "go.install.package",
        "title": "Go: Install Current Package",
        "description": "Install the current package."
      },
      {
        "command": "go.test.cancel",
        "title": "Go: Cancel Running Tests",
        "description": "Cancels running tests."
      },
      {
        "command": "go.apply.coverprofile",
        "title": "Go: Apply Cover Profile",
        "description": "Applies existing cover profile."
      },
      {
        "command": "go.godoctor.extract",
        "title": "Go: Extract to function",
        "description": "Extract to function using godoctor."
      },
      {
        "command": "go.godoctor.var",
        "title": "Go: Extract to variable",
        "description": "Extract to variable using godoctor."
      },
      {
        "command": "go.languageserver.restart",
        "title": "Go: Restart Language Server",
        "description": "Restart the running instance of the language server"
      },
      {
        "command": "go.environment.choose",
        "title": "Go: Choose Go Environment",
        "description": "Choose a different Go version or binary for this project. (WIP)"
      },
      {
        "command": "go.survey.showConfig",
        "title": "Go: Show Survey Configuration",
        "description": "Show the current Go survey configuration"
      },
      {
        "command": "go.survey.resetConfig",
        "title": "Go: Reset Survey Configuration",
        "description": "Reset the current Go survey configuration history"
      },
      {
        "command": "go.workspace.resetState",
        "title": "Go: Reset Workspace State",
        "description": "Reset keys in workspace state to undefined."
      },
      {
        "command": "go.global.resetState",
        "title": "Go: Reset Global State",
        "description": "Reset keys in global state to undefined."
      },
      {
        "command": "go.workspace.isTrusted.toggle",
        "title": "Go: Toggle Workspace Trust Flag",
        "description": "Toggle the workspace trust flag. Workspace settings that determine tool locations are disabled by default in untrusted workspaces."
      }
    ],
    "breakpoints": [
      {
        "language": "go"
      }
    ],
    "debuggers": [
      {
        "type": "go",
        "label": "Go",
        "program": "./dist/debugAdapter.js",
        "runtime": "node",
        "languages": [
          "go"
        ],
        "variables": {
          "pickProcess": "go.debug.pickProcess",
          "pickGoProcess": "go.debug.pickGoProcess"
        },
        "configurationSnippets": [
          {
            "label": "Go: Launch package",
            "description": "Debug/test the package in the program attribute",
            "body": {
              "name": "${2:Launch Package}",
              "type": "go",
              "request": "launch",
              "mode": "auto",
              "program": "^\"\\${workspaceFolder}${1:}\""
            }
          },
          {
            "label": "Go: Launch file",
            "description": "Debug the file in the program attribute",
            "body": {
              "name": "${2:Launch file}",
              "type": "go",
              "request": "launch",
              "mode": "debug",
              "program": "^\"${1:\\${file\\}}\""
            }
          },
          {
            "label": "Go: Launch test function",
            "description": "Debug the test function in the args, ensure program attributes points to right package",
            "body": {
              "name": "${3:Launch test function}",
              "type": "go",
              "request": "launch",
              "mode": "test",
              "program": "^\"\\${workspaceFolder}${1:}\"",
              "args": [
                "-test.run",
                "${2:MyTestFunction}"
              ]
            }
          },
          {
            "label": "Go: Attach to local process",
            "description": "Attach to an existing process by process ID",
            "body": {
              "name": "${1:Attach to Process}",
              "type": "go",
              "request": "attach",
              "mode": "local",
              "processId": 0
            }
          },
          {
            "label": "Go: Connect to server",
            "description": "Connect to a remote headless debug server",
            "body": {
              "name": "${1:Connect to server}",
              "type": "go",
              "request": "attach",
              "mode": "remote",
              "remotePath": "^\"\\${workspaceFolder}\"",
              "port": 2345,
              "host": "127.0.0.1"
            }
          }
        ],
        "configurationAttributes": {
          "launch": {
            "required": [],
            "properties": {
              "debugAdapter": {
                "enum": [
                  "legacy",
                  "dlv-dap"
                ],
                "description": "Select which debug adapter to use with this launch configuration",
                "default": "legacy"
              },
              "program": {
                "type": "string",
                "description": "Path to the program folder (or any file within that folder) when in 'debug' or 'test' mode, and to the pre-built binary file to debug in 'exec' mode.",
                "default": "${workspaceFolder}"
              },
              "mode": {
                "enum": [
                  "auto",
                  "debug",
                  "remote",
                  "test",
                  "exec"
                ],
                "description": "One of 'auto', 'debug', 'remote', 'test', 'exec'.",
                "default": "auto"
              },
              "stopOnEntry": {
                "type": "boolean",
                "description": "Automatically stop program after launch.",
                "default": false
              },
              "args": {
                "type": "array",
                "description": "Command line arguments passed to the debugged program.",
                "items": {
                  "type": "string"
                },
                "default": []
              },
              "showLog": {
                "type": "boolean",
                "description": "Show log output from the delve debugger. Maps to dlv's `--log` flag.",
                "default": false
              },
              "cwd": {
                "type": "string",
                "description": "Workspace relative or absolute path to the working directory of the program being debugged. Default is the current workspace.",
                "default": "."
              },
              "env": {
                "type": "object",
                "description": "Environment variables passed to the program.",
                "default": {}
              },
              "substitutePath": {
                "type": "array",
                "items": {
                  "type": "object",
                  "properties": {
                    "from": {
                      "type": "string",
                      "description": "The absolute local path to be replaced when passing paths to the debugger",
                      "default": ""
                    },
                    "to": {
                      "type": "string",
                      "description": "The absolute remote path to be replaced when passing paths back to the client",
                      "default": ""
                    }
                  }
                },
                "description": "An array of mappings from a local path to the remote path that is used by the debuggee. The debug adapter will replace the local path with the remote path in all of the calls. Overriden by remotePath.",
                "default": []
              },
              "buildFlags": {
                "type": "string",
                "description": "Build flags, to be passed to the Go compiler. Maps to dlv's `--build-flags` flag.",
                "default": ""
              },
              "init": {
                "type": "string",
                "description": "Init file, executed by the terminal client. Maps to dlv's `--init` flag.",
                "default": ""
              },
              "dlvFlags": {
                "type": "array",
                "description": "Extra flags for `dlv`. See `dlv help` for the full list of supported. Flags such as `--log-output`, `--log`, `--init`, `--api-version`, `--output`, `--backend` already have corresponding properties in the debug configuration, and flags such as `--listen` and `--headless` are used internally. If they are specified in `dlvFlags`, they may be ignored or cause an error.",
                "items": {
                  "type": "string"
                },
                "default": []
              },
              "remotePath": {
                "type": "string",
                "description": "Absolute path to the file being debugged on the remote machine in case of remote debugging. If specified, becomes the first entry in substitutePath.",
                "default": ""
              },
              "port": {
                "type": "number",
                "description": "The port that the delve debugger will be listening on.",
                "default": 2345
              },
              "host": {
                "type": "string",
                "description": "The host name of the machine the delve debugger will be listening on.",
                "default": "127.0.0.1"
              },
              "trace": {
                "type": "string",
                "enum": [
                  "log",
                  "verbose",
                  "error"
                ],
                "default": "error",
                "description": "Various levels of logging shown in the debug console. When set to 'log' or 'verbose', the logs will also be written to a file."
              },
              "envFile": {
                "type": [
                  "string",
                  "array"
                ],
                "items": {
                  "type": "string"
                },
                "description": "Absolute path to a file containing environment variable definitions. Multiple files can be specified by provided an array of absolute paths",
                "default": "${workspaceFolder}/.env"
              },
              "backend": {
                "type": "string",
                "enum": [
                  "default",
                  "native",
                  "lldb"
                ],
                "description": "Backend used by delve. Only available in delve version 0.12.2 and above."
              },
              "output": {
                "type": "string",
                "description": "Output path for the binary of delve",
                "default": "debug"
              },
              "logOutput": {
                "type": "string",
                "enum": [
                  "debugger",
                  "gdbwire",
                  "lldbout",
                  "debuglineerr",
                  "rpc",
                  "dap"
                ],
                "description": "Comma separated list of components that should produce debug output. Maps to dlv's `--log-output` flag. Check `dlv log` for details.",
                "default": "debugger"
              },
              "dlvLoadConfig": {
                "type": "object",
                "properties": {
                  "followPointers": {
                    "type": "boolean",
                    "description": "FollowPointers requests pointers to be automatically dereferenced",
                    "default": true
                  },
                  "maxVariableRecurse": {
                    "type": "number",
                    "description": "MaxVariableRecurse is how far to recurse when evaluating nested types",
                    "default": 1
                  },
                  "maxStringLen": {
                    "type": "number",
                    "description": "MaxStringLen is the maximum number of bytes read from a string",
                    "default": 64
                  },
                  "maxArrayValues": {
                    "type": "number",
                    "description": "MaxArrayValues is the maximum number of elements read from an array, a slice or a map",
                    "default": 64
                  },
                  "maxStructFields": {
                    "type": "number",
                    "description": "MaxStructFields is the maximum number of fields read from a struct, -1 will read all fields",
                    "default": -1
                  }
                },
                "description": "LoadConfig describes to delve, how to load values from target's memory",
                "default": {
                  "followPointers": true,
                  "maxVariableRecurse": 1,
                  "maxStringLen": 64,
                  "maxArrayValues": 64,
                  "maxStructFields": -1
                }
              },
              "apiVersion": {
                "type": "number",
                "enum": [
                  1,
                  2
                ],
                "description": "Delve Api Version to use. Default value is 2. Maps to dlv's `--api-version` flag.",
                "default": 2
              },
              "stackTraceDepth": {
                "type": "number",
                "description": "Maximum depth of stack trace collected from Delve",
                "default": 50
              },
              "showGlobalVariables": {
                "type": "boolean",
                "default": false,
                "description": "Boolean value to indicate whether global package variables should be shown in the variables pane or not."
              }
            }
          },
          "attach": {
            "required": [],
            "properties": {
              "debugAdapter": {
                "enum": [
                  "legacy",
                  "dlv-dap"
                ],
                "description": "Select which debug adapter to use with this launch configuration",
                "default": "legacy"
              },
              "processId": {
                "anyOf": [
                  {
                    "enum": [
                      "${command:pickProcess}",
                      "${command:pickGoProcess}"
                    ],
                    "description": "Use process picker to select a process to attach, or Process ID as integer.",
                    "default": "${command:pickProcess}"
                  },
                  {
                    "type": "string",
                    "description": "Attach to a process by name. If more than one process matches the name, use the process picker to select a aprocess.",
                    "default": ""
                  },
                  {
                    "type": "number",
                    "description": "The ID of the process to be debugged."
                  }
                ]
              },
              "mode": {
                "enum": [
                  "local",
                  "remote"
                ],
                "description": "Indicates local or remote debugging. Local maps to the dlv 'attach' command, remote maps to 'connect'.",
                "default": "local"
              },
              "dlvFlags": {
                "type": "array",
                "description": "Extra flags for `dlv`. See `dlv help` for the full list of supported. Flags such as `--log-output` and `--log` already have corresponding properties in the debug configuration, and flags such as `--listen` and `--headless` are used internally. If they are specified in `dlvFlags`, they may be ignored or cause an error.",
                "items": {
                  "type": "string"
                },
                "default": []
              },
              "showLog": {
                "type": "boolean",
                "description": "Show log output from the delve debugger. Maps to dlv's `--log` flag.",
                "default": false
              },
              "cwd": {
                "type": "string",
                "description": "Workspace relative or absolute path to the working directory of the program being debugged. Default is the current workspace.",
                "default": "${workspaceFolder}"
              },
              "remotePath": {
                "type": "string",
                "description": "If remote debugging, the path to the source code on the remote machine, if different from the local machine. If specified, becomes the first entry in substitutePath.",
                "default": ""
              },
              "port": {
                "type": "number",
                "description": "The port that the delve debugger will be listening on.",
                "default": 2345
              },
              "host": {
                "type": "string",
                "description": "The host name of the machine the delve debugger will be listening on.",
                "default": "127.0.0.1"
              },
              "substitutePath": {
                "type": "array",
                "items": {
                  "type": "object",
                  "properties": {
                    "from": {
                      "type": "string",
                      "description": "The absolute local path to be replaced when passing paths to the debugger",
                      "default": ""
                    },
                    "to": {
                      "type": "string",
                      "description": "The absolute remote path to be replaced when passing paths back to the client",
                      "default": ""
                    }
                  }
                },
                "description": "An array of mappings from a local path to the remote path that is used by the debuggee. The debug adapter will replace the local path with the remote path in all of the calls.",
                "default": []
              },
              "trace": {
                "type": "string",
                "enum": [
                  "log",
                  "verbose",
                  "error"
                ],
                "default": "error",
                "description": "Various levels of logging shown in the debug console. When set to 'log' or 'verbose', the logs will also be written to a file."
              },
              "backend": {
                "type": "string",
                "enum": [
                  "default",
                  "native",
                  "lldb"
                ],
                "description": "Backend used by delve. Only available in delve version 0.12.2 and above. Maps to dlv's `--backend` flag."
              },
              "logOutput": {
                "type": "string",
                "enum": [
                  "debugger",
                  "gdbwire",
                  "lldbout",
                  "debuglineerr",
                  "rpc",
                  "dap"
                ],
                "description": "Comma separated list of components that should produce debug output. Maps to dlv's `--log-output` flag. Check `dlv log` for details.",
                "default": "debugger"
              },
              "dlvLoadConfig": {
                "type": "object",
                "properties": {
                  "followPointers": {
                    "type": "boolean",
                    "description": "FollowPointers requests pointers to be automatically dereferenced",
                    "default": true
                  },
                  "maxVariableRecurse": {
                    "type": "number",
                    "description": "MaxVariableRecurse is how far to recurse when evaluating nested types",
                    "default": 1
                  },
                  "maxStringLen": {
                    "type": "number",
                    "description": "MaxStringLen is the maximum number of bytes read from a string",
                    "default": 64
                  },
                  "maxArrayValues": {
                    "type": "number",
                    "description": "MaxArrayValues is the maximum number of elements read from an array, a slice or a map",
                    "default": 64
                  },
                  "maxStructFields": {
                    "type": "number",
                    "description": "MaxStructFields is the maximum number of fields read from a struct, -1 will read all fields",
                    "default": -1
                  }
                },
                "description": "LoadConfig describes to delve, how to load values from target's memory",
                "default": {
                  "followPointers": true,
                  "maxVariableRecurse": 1,
                  "maxStringLen": 64,
                  "maxArrayValues": 64,
                  "maxStructFields": -1
                }
              },
              "apiVersion": {
                "type": "number",
                "enum": [
                  1,
                  2
                ],
                "description": "Delve Api Version to use. Default value is 2.",
                "default": 2
              },
              "stackTraceDepth": {
                "type": "number",
                "description": "Maximum depth of stack trace collected from Delve",
                "default": 50
              },
              "showGlobalVariables": {
                "type": "boolean",
                "default": false,
                "description": "Boolean value to indicate whether global package variables should be shown in the variables pane or not."
              }
            }
          }
        }
      }
    ],
    "configuration": {
      "type": "object",
      "title": "Go",
      "properties": {
        "go.buildOnSave": {
          "type": "string",
          "enum": [
            "package",
            "workspace",
            "off"
          ],
          "default": "package",
          "description": "Compiles code on file save using 'go build' or 'go test -c'. Options are 'workspace', 'package', or 'off'.  Not applicable when using the language server's diagnostics. See 'go.languageServerExperimentalFeatures.diagnostics' setting.",
          "scope": "resource"
        },
        "go.buildFlags": {
          "type": "array",
          "items": {
            "type": "string"
          },
          "default": [],
          "description": "Flags to `go build`/`go test` used during build-on-save or running tests. (e.g. [\"-ldflags='-s'\"]) This is propagated to the language server if `gopls.build.buildFlags` is not specified.",
          "scope": "resource"
        },
        "go.buildTags": {
          "type": "string",
          "default": "",
          "description": "The Go build tags to use for all commands, that support a `-tags '...'` argument. When running tests, go.testTags will be used instead if it was set. This is propagated to the language server if `gopls.build.buildFlags` is not specified.",
          "scope": "resource"
        },
        "go.testTags": {
          "type": [
            "string",
            "null"
          ],
          "default": null,
          "description": "The Go build tags to use for when running tests. If null, then buildTags will be used.",
          "scope": "resource"
        },
        "go.disableConcurrentTests": {
          "type": "boolean",
          "default": false,
          "description": "If true, tests will not run concurrently. When a new test run is started, the previous will be cancelled.",
          "scope": "resource"
        },
        "go.installDependenciesWhenBuilding": {
          "type": "boolean",
          "default": false,
          "description": "If true, then `-i` flag will be passed to `go build` everytime the code is compiled. Since Go 1.10, setting this may be unnecessary unless you are in GOPATH mode and do not use the language server.",
          "scope": "resource"
        },
        "go.lintOnSave": {
          "type": "string",
          "enum": [
            "file",
            "package",
            "workspace",
            "off"
          ],
          "default": "package",
          "description": "Lints code on file save using the configured Lint tool. Options are 'file', 'package', 'workspace' or 'off'.",
          "scope": "resource"
        },
        "go.lintTool": {
          "type": "string",
          "default": "staticcheck",
          "description": "Specifies Lint tool name.",
          "scope": "resource",
          "enum": [
            "staticcheck",
            "golint",
            "golangci-lint",
            "revive"
          ]
        },
        "go.lintFlags": {
          "type": "array",
          "items": {
            "type": "string"
          },
          "default": [],
          "description": "Flags to pass to Lint tool (e.g. [\"-min_confidence=.8\"])",
          "scope": "resource"
        },
        "go.vetOnSave": {
          "type": "string",
          "enum": [
            "package",
            "workspace",
            "off"
          ],
          "default": "package",
          "description": "Vets code on file save using 'go tool vet'. Not applicable when using the language server's diagnostics. See 'go.languageServerExperimentalFeatures.diagnostics' setting.",
          "scope": "resource"
        },
        "go.vetFlags": {
          "type": "array",
          "items": {
            "type": "string"
          },
          "default": [],
          "description": "Flags to pass to `go tool vet` (e.g. [\"-all\", \"-shadow\"])",
          "scope": "resource"
        },
        "go.formatTool": {
          "type": "string",
          "default": "default",
          "description": "Not applicable when using the language server. Choosing 'goimports', 'goreturns', or 'gofumports' will add missing imports and remove unused imports.",
          "scope": "resource",
          "enum": [
            "default",
            "gofmt",
            "goimports",
            "goformat",
            "gofumpt",
            "gofumports"
          ],
          "enumDescriptions": [
            "If the language server is enabled, format via the language server, which already supports gofmt, goimports, goreturns, and gofumpt. Otherwise, goimports.",
            "Formats the file according to the standard Go style.",
            "Organizes imports and formats the file with gofmt.",
            "Configurable gofmt, see https://github.com/mbenkmann/goformat.",
            "Stricter version of gofmt, see https://github.com/mvdan/gofumpt.",
            "Applies gofumpt formatting and organizes imports."
          ]
        },
        "go.formatFlags": {
          "type": "array",
          "items": {
            "type": "string"
          },
          "default": [],
          "description": "Flags to pass to format tool (e.g. [\"-s\"]). Not applicable when using the language server.",
          "scope": "resource"
        },
        "go.inferGopath": {
          "type": "boolean",
          "default": false,
          "description": "Infer GOPATH from the workspace root. This is ignored when using Go Modules. When specified as a workspace setting, the setting is used only when the workspace is marked trusted with \"Go: Toggle Workspace Trust Flag\".",
          "scope": "resource"
        },
        "go.gopath": {
          "type": [
            "string",
            "null"
          ],
          "default": null,
          "description": "Specify GOPATH here to override the one that is set as environment variable. The inferred GOPATH from workspace root overrides this, if go.inferGopath is set to true. When specified as a workspace setting, the setting is used only when the workspace is marked trusted with \"Go: Toggle Workspace Trust Flag\".",
          "scope": "machine-overridable"
        },
        "go.toolsGopath": {
          "type": [
            "string",
            "null"
          ],
          "default": null,
          "description": "Location to install the Go tools that the extension depends on if you don't want them in your GOPATH. When specified as a workspace setting, the setting is used only when the workspace is marked trusted with \"Go: Toggle Workspace Trust Flag\".",
          "scope": "machine-overridable"
        },
        "go.goroot": {
          "type": [
            "string",
            "null"
          ],
          "default": null,
          "description": "Specifies the GOROOT to use when no environment variable is set. When specified as a workspace setting, the setting is used only when the workspace is marked trusted with \"Go: Toggle Workspace Trust Flag\".",
          "scope": "machine-overridable"
        },
        "go.testOnSave": {
          "type": "boolean",
          "default": false,
          "description": "Run 'go test' on save for current package. It is not advised to set this to `true` when you have Auto Save enabled.",
          "scope": "resource"
        },
        "go.coverOnSave": {
          "type": "boolean",
          "default": false,
          "description": "If true, runs 'go test -coverprofile' on save and shows test coverage.",
          "scope": "resource"
        },
        "go.coverOnTestPackage": {
          "type": "boolean",
          "default": true,
          "description": "If true, shows test coverage when Go: Test Package command is run."
        },
        "go.coverOnSingleTest": {
          "type": "boolean",
          "default": false,
          "description": "If true, shows test coverage when Go: Test Function at cursor command is run."
        },
        "go.coverOnSingleTestFile": {
          "type": "boolean",
          "default": false,
          "description": "If true, shows test coverage when Go: Test Single File command is run."
        },
        "go.coverMode": {
          "type": "string",
          "enum": [
            "default",
            "set",
            "count",
            "atomic"
          ],
          "default": "default",
          "description": "When generating code coverage, the value for -covermode. 'default' is the default value chosen by the 'go test' command.",
          "scope": "resource"
        },
        "go.coverShowCounts": {
          "type": "boolean",
          "default": false,
          "description": "When generating code coverage, should counts be shown as --374--",
          "scope": "resource"
        },
        "go.coverageOptions": {
          "type": "string",
          "enum": [
            "showCoveredCodeOnly",
            "showUncoveredCodeOnly",
            "showBothCoveredAndUncoveredCode"
          ],
          "default": "showBothCoveredAndUncoveredCode",
          "description": "Use these options to control whether only covered or only uncovered code or both should be highlighted after running test coverage",
          "scope": "resource"
        },
        "go.coverageDecorator": {
          "type": "object",
          "properties": {
            "type": {
              "type": "string",
              "enum": [
                "highlight",
                "gutter"
              ]
            },
            "coveredHighlightColor": {
              "type": "string",
              "description": "Color in the rgba format to use to highlight covered code."
            },
            "uncoveredHighlightColor": {
              "type": "string",
              "description": "Color in the rgba format to use to highlight uncovered code."
            },
            "coveredBorderColor": {
              "type": "string",
              "description": "Color to use for the border of covered code."
            },
            "uncoveredBorderColor": {
              "type": "string",
              "description": "Color to use for the border of uncovered code."
            },
            "coveredGutterStyle": {
              "type": "string",
              "enum": [
                "blockblue",
                "blockred",
                "blockgreen",
                "blockyellow",
                "slashred",
                "slashgreen",
                "slashblue",
                "slashyellow",
                "verticalred",
                "verticalgreen",
                "verticalblue",
                "verticalyellow"
              ],
              "description": "Gutter style to indicate covered code."
            },
            "uncoveredGutterStyle": {
              "type": "string",
              "enum": [
                "blockblue",
                "blockred",
                "blockgreen",
                "blockyellow",
                "slashred",
                "slashgreen",
                "slashblue",
                "slashyellow",
                "verticalred",
                "verticalgreen",
                "verticalblue",
                "verticalyellow"
              ],
              "description": "Gutter style to indicate covered code."
            }
          },
          "additionalProperties": false,
          "default": {
            "type": "highlight",
            "coveredHighlightColor": "rgba(64,128,128,0.5)",
            "uncoveredHighlightColor": "rgba(128,64,64,0.25)",
            "coveredBorderColor": "rgba(64,128,128,0.5)",
            "uncoveredBorderColor": "rgba(128,64,64,0.25)",
            "coveredGutterStyle": "blockblue",
            "uncoveredGutterStyle": "slashyellow"
          },
          "description": "This option lets you choose the way to display code coverage. Choose either to highlight the complete line or to show a decorator in the gutter. You can customize the colors and borders for the former and the style for the latter.",
          "scope": "resource"
        },
        "go.testTimeout": {
          "type": "string",
          "default": "30s",
          "description": "Specifies the timeout for go test in ParseDuration format.",
          "scope": "resource"
        },
        "go.testEnvVars": {
          "type": "object",
          "default": {},
          "description": "Environment variables that will be passed to the process that runs the Go tests",
          "scope": "resource"
        },
        "go.testEnvFile": {
          "type": "string",
          "default": null,
          "description": "Absolute path to a file containing environment variables definitions. File contents should be of the form key=value.",
          "scope": "resource"
        },
        "go.testFlags": {
          "type": [
            "array",
            "null"
          ],
          "items": {
            "type": "string"
          },
          "default": null,
          "description": "Flags to pass to `go test`. If null, then buildFlags will be used. This is not propagated to the language server.",
          "scope": "resource"
        },
        "go.generateTestsFlags": {
          "type": "array",
          "items": {
            "type": "string"
          },
          "default": [],
          "description": "Additional command line flags to pass to `gotests` for generating tests.",
          "scope": "resource"
        },
        "go.toolsEnvVars": {
          "type": "object",
          "default": {},
          "description": "Environment variables that will be passed to the tools that run the Go tools (e.g. CGO_CFLAGS)",
          "scope": "resource"
        },
        "go.gocodeFlags": {
          "type": "array",
          "items": {
            "type": "string"
          },
          "default": [
            "-builtin",
            "-ignore-case",
            "-unimported-packages"
          ],
          "description": "Additional flags to pass to gocode. Not applicable when using the language server.",
          "scope": "resource"
        },
        "go.gocodeAutoBuild": {
          "type": "boolean",
          "default": false,
          "description": "Enable gocode's autobuild feature. Not applicable when using the language server.",
          "scope": "resource"
        },
        "go.gocodePackageLookupMode": {
          "type": "string",
          "enum": [
            "go",
            "gb",
            "bzl"
          ],
          "default": "go",
          "description": "Used to determine the Go package lookup rules for completions by gocode. Only applies when using nsf/gocode. Latest versions of the Go extension uses mdempsky/gocode by default. Not applicable when using the language server.",
          "scope": "resource"
        },
        "go.useCodeSnippetsOnFunctionSuggest": {
          "type": "boolean",
          "default": false,
          "description": "Complete functions with their parameter signature, including the variable type. Not propagated to the language server.",
          "scope": "resource"
        },
        "go.useCodeSnippetsOnFunctionSuggestWithoutType": {
          "type": "boolean",
          "default": false,
          "description": "Complete functions with their parameter signature, excluding the variable types. Use `gopls.usePlaceholders` when using the language server.",
          "scope": "resource"
        },
        "go.autocompleteUnimportedPackages": {
          "type": "boolean",
          "default": false,
          "description": "Include unimported packages in auto-complete suggestions. Not applicable when using the language server.",
          "scope": "resource"
        },
        "go.docsTool": {
          "type": "string",
          "default": "godoc",
          "description": "Pick 'godoc' or 'gogetdoc' to get documentation. Not applicable when using the language server.",
          "scope": "resource",
          "enum": [
            "godoc",
            "gogetdoc",
            "guru"
          ]
        },
        "go.useLanguageServer": {
          "type": "boolean",
          "default": true,
          "description": "Use the Go language server \"gopls\" from Google for powering language features like code navigation, completion, refactoring, formatting & diagnostics."
        },
        "go.languageServerFlags": {
          "type": "array",
          "default": [],
          "description": "Flags like -rpc.trace and -logfile to be used while running the language server."
        },
        "go.languageServerExperimentalFeatures": {
          "type": "object",
          "properties": {
            "diagnostics": {
              "type": "boolean",
              "default": true,
              "description": "If true, the language server will provide build, vet errors and the extension will ignore the `buildOnSave`, `vetOnSave` settings."
            }
          },
          "additionalProperties": false,
          "default": {
            "diagnostics": true
          },
          "markdownDescription": "Temporary flag to enable/disable diagnostics from the language server. This setting will be deprecated soon. Please see and response to [Issue 50](https://github.com/golang/vscode-go/issues/50)."
        },
        "go.trace.server": {
          "type": "string",
          "enum": [
            "off",
            "messages",
            "verbose"
          ],
          "default": "off",
          "description": "Trace the communication between VS Code and the Go language server."
        },
        "go.logging.level": {
          "type": "string",
          "default": "error",
          "enum": [
            "off",
            "error",
            "info",
            "verbose"
          ],
          "description": "The logging level the extension logs at, defaults to 'error'",
          "scope": "machine-overridable"
        },
        "go.toolsManagement.checkForUpdates": {
          "type": "string",
          "default": "proxy",
          "enum": [
            "proxy",
            "local",
            "off"
          ],
          "enumDescriptions": [
            "keeps notified of new releases by checking the Go module proxy (GOPROXY)",
            "checks only the minimum tools versions required by the extension",
            "completely disables version check (not recommended)"
          ],
          "markdownDescription": "Specify whether to prompt about new versions of Go and the Go tools (currently, only `gopls`) the extension depends on"
        },
        "go.toolsManagement.autoUpdate": {
          "type": "boolean",
          "default": false,
          "description": "Automatically update the tools used by the extension, without prompting the user.",
          "scope": "resource"
        },
        "go.useGoProxyToCheckForToolUpdates": {
          "type": "boolean",
          "default": true,
          "description": "When enabled, the extension automatically checks the Go proxy if there are updates available for Go and the Go tools (at present, only gopls) it depends on and prompts the user accordingly",
          "markdownDeprecationMessage": "Use `go.toolsManagement.checkForUpdates` instead."
        },
        "go.gotoSymbol.includeImports": {
          "type": "boolean",
          "default": false,
          "description": "If false, the import statements will be excluded while using the Go to Symbol in File feature. Not applicable when using the language server.",
          "scope": "resource"
        },
        "go.gotoSymbol.includeGoroot": {
          "type": "boolean",
          "default": false,
          "description": "If false, the standard library located at $GOROOT will be excluded while using the Go to Symbol in File feature. Not applicable when using the language server.",
          "scope": "resource"
        },
        "go.enableCodeLens": {
          "type": "object",
          "properties": {
            "references": {
              "type": "boolean",
              "default": false,
              "description": "If true, enables the references code lens. Uses guru. Recalculates when there is change to the document followed by scrolling. Unnecessary when using the language server; use the call graph feature instead."
            },
            "runtest": {
              "type": "boolean",
              "default": true,
              "description": "If true, enables code lens for running and debugging tests"
            }
          },
          "additionalProperties": false,
          "default": {
            "references": false,
            "runtest": true
          },
          "description": "Feature level setting to enable/disable code lens for references and run/debug tests",
          "scope": "resource"
        },
        "go.addTags": {
          "type": "object",
          "properties": {
            "promptForTags": {
              "type": "boolean",
              "default": false,
              "description": "If true, Go: Add Tags command will prompt the user to provide tags, options, transform values instead of using the configured values"
            },
            "tags": {
              "type": "string",
              "default": "json",
              "description": "Comma separated tags to be used by Go: Add Tags command"
            },
            "options": {
              "type": "string",
              "default": "json=omitempty",
              "description": "Comma separated tag=options pairs to be used by Go: Add Tags command"
            },
            "transform": {
              "type": "string",
              "enum": [
                "snakecase",
                "camelcase",
                "lispcase",
                "pascalcase",
                "keep"
              ],
              "default": "snakecase",
              "description": "Transformation rule used by Go: Add Tags command to add tags"
            },
            "template": {
              "type": "string",
              "default": "",
              "description": "Custom format used by Go: Add Tags command for the tag value to be applied"
            }
          },
          "additionalProperties": false,
          "default": {
            "tags": "json",
            "options": "json=omitempty",
            "promptForTags": false,
            "transform": "snakecase",
            "template": ""
          },
          "description": "Tags and options configured here will be used by the Add Tags command to add tags to struct fields. If promptForTags is true, then user will be prompted for tags and options. By default, json tags are added.",
          "scope": "resource"
        },
        "go.liveErrors": {
          "type": "object",
          "properties": {
            "enabled": {
              "type": "boolean",
              "default": false,
              "description": "If true, runs gotype on the file currently being edited and reports any semantic or syntactic errors found. Disabled when the language server is enabled."
            },
            "delay": {
              "type": "number",
              "default": 500,
              "description": "The number of milliseconds to delay before execution. Resets with each keystroke."
            }
          },
          "additionalProperties": false,
          "default": {
            "enabled": false,
            "delay": 500
          },
          "description": "Use gotype on the file currently being edited and report any semantic or syntactic errors found after configured delay. Not applicable when using the language server.",
          "scope": "resource"
        },
        "go.removeTags": {
          "type": "object",
          "properties": {
            "promptForTags": {
              "type": "boolean",
              "default": false,
              "description": "If true, Go: Remove Tags command will prompt the user to provide tags and options instead of using the configured values"
            },
            "tags": {
              "type": "string",
              "default": "json",
              "description": "Comma separated tags to be used by Go: Remove Tags command"
            },
            "options": {
              "type": "string",
              "default": "json=omitempty",
              "description": "Comma separated tag=options pairs to be used by Go: Remove Tags command"
            }
          },
          "additionalProperties": false,
          "default": {
            "tags": "",
            "options": "",
            "promptForTags": false
          },
          "description": "Tags and options configured here will be used by the Remove Tags command to remove tags to struct fields. If promptForTags is true, then user will be prompted for tags and options. By default, all tags and options will be removed.",
          "scope": "resource"
        },
        "go.playground": {
          "type": "object",
          "properties": {
            "openbrowser": {
              "type": "boolean",
              "default": true,
              "description": "Whether to open the created Go Playground in the default browser"
            },
            "share": {
              "type": "boolean",
              "default": true,
              "description": "Whether to make the created Go Playground shareable"
            },
            "run": {
              "type": "boolean",
              "default": true,
              "description": "Whether to run the created Go Playground after creation"
            }
          },
          "description": "The flags configured here will be passed through to command `goplay`",
          "additionalProperties": false,
          "default": {
            "openbrowser": true,
            "share": true,
            "run": true
          }
        },
        "go.editorContextMenuCommands": {
          "type": "object",
          "properties": {
            "toggleTestFile": {
              "type": "boolean",
              "default": true,
              "description": "If true, adds command to toggle between a Go file and its test file to the editor context menu"
            },
            "addTags": {
              "type": "boolean",
              "default": true,
              "description": "If true, adds command to add configured tags from struct fields to the editor context menu"
            },
            "removeTags": {
              "type": "boolean",
              "default": true,
              "description": "If true, adds command to remove configured tags from struct fields to the editor context menu"
            },
            "fillStruct": {
              "type": "boolean",
              "default": true,
              "description": "If true, adds command to fill struct literal with default values to the editor context menu"
            },
            "testAtCursor": {
              "type": "boolean",
              "default": true,
              "description": "If true, adds command to run the test under the cursor to the editor context menu"
            },
            "testFile": {
              "type": "boolean",
              "default": true,
              "description": "If true, adds command to run all tests in the current file to the editor context menu"
            },
            "testPackage": {
              "type": "boolean",
              "default": true,
              "description": "If true, adds command to run all tests in the current package to the editor context menu"
            },
            "generateTestForFunction": {
              "type": "boolean",
              "default": true,
              "description": "If true, adds command to generate unit tests for function under the cursor to the editor context menu"
            },
            "generateTestForFile": {
              "type": "boolean",
              "default": true,
              "description": "If true, adds command to generate unit tests for current file to the editor context menu"
            },
            "generateTestForPackage": {
              "type": "boolean",
              "default": true,
              "description": "If true, adds command to generate unit tests for currnt package to the editor context menu"
            },
            "addImport": {
              "type": "boolean",
              "default": true,
              "description": "If true, adds command to import a package to the editor context menu"
            },
            "testCoverage": {
              "type": "boolean",
              "default": true,
              "description": "If true, adds command to run test coverage to the editor context menu"
            },
            "playground": {
              "type": "boolean",
              "default": true,
              "description": "If true, adds command to upload the current file or selection to the Go Playground"
            },
            "debugTestAtCursor": {
              "type": "boolean",
              "default": true,
              "description": "If true, adds command to debug the test under the cursor to the editor context menu"
            },
            "benchmarkAtCursor": {
              "type": "boolean",
              "default": true,
              "description": "If true, adds command to benchmark the test under the cursor to the editor context menu"
            }
          },
          "additionalProperties": false,
          "default": {
            "toggleTestFile": true,
            "addTags": true,
            "removeTags": false,
            "fillStruct": false,
            "testAtCursor": true,
            "testFile": false,
            "testPackage": false,
            "generateTestForFunction": true,
            "generateTestForFile": false,
            "generateTestForPackage": false,
            "addImport": true,
            "testCoverage": true,
            "playground": true,
            "debugTestAtCursor": true,
            "benchmarkAtCursor": false
          },
          "description": "Experimental Feature: Enable/Disable entries from the context menu in the editor.",
          "scope": "resource"
        },
        "go.gotoSymbol.ignoreFolders": {
          "type": "array",
          "items": {
            "type": "string"
          },
          "default": [],
          "description": "Folder names (not paths) to ignore while using Go to Symbol in Workspace feature. Not applicable when using the language server.",
          "scope": "resource"
        },
        "go.delveConfig": {
          "type": "object",
          "properties": {
            "dlvLoadConfig": {
              "type": "object",
              "properties": {
                "followPointers": {
                  "type": "boolean",
                  "description": "FollowPointers requests pointers to be automatically dereferenced",
                  "default": true
                },
                "maxVariableRecurse": {
                  "type": "number",
                  "description": "MaxVariableRecurse is how far to recurse when evaluating nested types",
                  "default": 1
                },
                "maxStringLen": {
                  "type": "number",
                  "description": "MaxStringLen is the maximum number of bytes read from a string",
                  "default": 64
                },
                "maxArrayValues": {
                  "type": "number",
                  "description": "MaxArrayValues is the maximum number of elements read from an array, a slice or a map",
                  "default": 64
                },
                "maxStructFields": {
                  "type": "number",
                  "description": "MaxStructFields is the maximum number of fields read from a struct, -1 will read all fields",
                  "default": -1
                }
              },
              "description": "LoadConfig describes to delve, how to load values from target's memory",
              "default": {
                "followPointers": true,
                "maxVariableRecurse": 1,
                "maxStringLen": 64,
                "maxArrayValues": 64,
                "maxStructFields": -1
              }
            },
            "apiVersion": {
              "type": "number",
              "enum": [
                1,
                2
              ],
              "description": "Delve Api Version to use. Default value is 2.",
              "default": 2
            },
            "showGlobalVariables": {
              "type": "boolean",
              "description": "Boolean value to indicate whether global package variables should be shown in the variables pane or not.",
              "default": false
            },
            "debugAdapter": {
              "type": "string",
              "enum": [
                "legacy",
                "dlv-dap"
              ],
              "description": "Select which debug adapter to use by default. This is also used for choosing which debug adapter to use when no launch.json is present and with codelenses.",
              "default": "legacy"
            }
          },
          "default": {
            "dlvLoadConfig": {
              "followPointers": true,
              "maxVariableRecurse": 1,
              "maxStringLen": 64,
              "maxArrayValues": 64,
              "maxStructFields": -1
            },
            "apiVersion": 2,
            "showGlobalVariables": false,
            "debugAdapter": "legacy"
          },
          "description": "Delve settings that applies to all debugging sessions. Debug configuration in the launch.json file will override these values.",
          "scope": "resource"
        },
        "go.alternateTools": {
          "type": "object",
          "default": {},
          "description": "Alternate tools or alternate paths for the same tools used by the Go extension. Provide either absolute path or the name of the binary in GOPATH/bin, GOROOT/bin or PATH. Useful when you want to use wrapper script for the Go tools or versioned tools from https://gopkg.in. When specified as a workspace setting, the setting is used only when the workspace is marked trusted with \"Go: Toggle Workspace Trust Flag\".",
          "scope": "resource",
          "properties": {
            "go": {
              "type": "string",
              "default": "go",
              "description": "Alternate tool to use instead of the go binary or alternate path to use for the go binary."
            },
            "gopkgs": {
              "type": "string",
              "default": "gopkgs",
              "description": "Alternate tool to use instead of the gopkgs binary or alternate path to use for the gopkgs binary."
            },
            "gopls": {
              "type": "string",
              "default": "gopls",
              "description": "Alternate tool to use instead of the gopls binary or alternate path to use for the gopls binary."
            },
            "go-outline": {
              "type": "string",
              "default": "go-outline",
              "description": "Alternate tool to use instead of the go-outline binary or alternate path to use for the go-outline binary."
            },
            "dlv": {
              "type": "string",
              "default": "dlv",
              "description": "Alternate tool to use instead of the dlv binary or alternate path to use for the dlv binary."
            }
          },
          "additionalProperties": true
        },
        "gopls": {
          "type": "object",
          "markdownDescription": "Configure the default Go language server ('gopls'). In most cases, configuring this section is unnecessary. See [the documentation](https://github.com/golang/tools/blob/master/gopls/doc/settings.md) for all available settings.",
          "scope": "resource",
          "properties": {
            "build.allowImplicitNetworkAccess": {
              "type": "boolean",
              "markdownDescription": "(Experimental) allowImplicitNetworkAccess disables GOPROXY=off, allowing implicit module\ndownloads rather than requiring user action. This option will eventually\nbe removed.\n",
              "default": false,
              "scope": "resource"
            },
            "build.allowModfileModifications": {
              "type": "boolean",
              "markdownDescription": "(Experimental) allowModfileModifications disables -mod=readonly, allowing imports from\nout-of-scope modules. This option will eventually be removed.\n",
              "default": false,
              "scope": "resource"
            },
            "build.buildFlags": {
              "type": "array",
              "markdownDescription": "buildFlags is the set of flags passed on to the build system when invoked.\nIt is applied to queries like `go list`, which is used when discovering files.\nThe most common use is to set `-tags`.\n\nIf unspecified, values of `go.buildFlags, go.buildTags` will be propagated.\n",
              "scope": "resource"
            },
            "build.directoryFilters": {
              "type": "array",
              "markdownDescription": "directoryFilters can be used to exclude unwanted directories from the\nworkspace. By default, all directories are included. Filters are an\noperator, `+` to include and `-` to exclude, followed by a path prefix\nrelative to the workspace folder. They are evaluated in order, and\nthe last filter that applies to a path controls whether it is included.\nThe path prefix can be empty, so an initial `-` excludes everything.\n\nExamples:\nExclude node_modules: `-node_modules`\nInclude only project_a: `-` (exclude everything), `+project_a`\nInclude only project_a, but not node_modules inside it: `-`, `+project_a`, `-project_a/node_modules`\n",
              "scope": "resource"
            },
            "build.env": {
              "type": "object",
              "markdownDescription": "env adds environment variables to external commands run by `gopls`, most notably `go list`.\n",
              "scope": "resource"
            },
            "build.expandWorkspaceToModule": {
              "type": "boolean",
              "markdownDescription": "(Experimental) expandWorkspaceToModule instructs `gopls` to adjust the scope of the\nworkspace to find the best available module root. `gopls` first looks for\na go.mod file in any parent directory of the workspace folder, expanding\nthe scope to that directory if it exists. If no viable parent directory is\nfound, gopls will check if there is exactly one child directory containing\na go.mod file, narrowing the scope to that directory if it exists.\n",
              "default": true,
              "scope": "resource"
            },
            "build.experimentalPackageCacheKey": {
              "type": "boolean",
              "markdownDescription": "(Experimental) experimentalPackageCacheKey controls whether to use a coarser cache key\nfor package type information to increase cache hits. This setting removes\nthe user's environment, build flags, and working directory from the cache\nkey, which should be a safe change as all relevant inputs into the type\nchecking pass are already hashed into the key. This is temporarily guarded\nby an experiment because caching behavior is subtle and difficult to\ncomprehensively test.\n",
              "default": true,
              "scope": "resource"
            },
            "build.experimentalWorkspaceModule": {
              "type": "boolean",
              "markdownDescription": "(Experimental) experimentalWorkspaceModule opts a user into the experimental support\nfor multi-module workspaces.\n",
              "default": false,
              "scope": "resource"
            },
            "formatting.gofumpt": {
              "type": "boolean",
              "markdownDescription": "gofumpt indicates if we should run gofumpt formatting.\n",
              "default": false,
              "scope": "resource"
            },
            "formatting.local": {
              "type": "string",
              "markdownDescription": "local is the equivalent of the `goimports -local` flag, which puts\nimports beginning with this string after third-party packages. It should\nbe the prefix of the import path whose imports should be grouped\nseparately.\n",
              "default": "",
              "scope": "resource"
            },
            "ui.codelenses": {
              "type": "object",
              "markdownDescription": "codelenses overrides the enabled/disabled state of code lenses. See the\n\"Code Lenses\" section of the\n[Settings page](https://github.com/golang/tools/blob/master/gopls/doc/settings.md)\nfor the list of supported lenses.\n\nExample Usage:\n\n```json5\n\"gopls\": {\n...\n  \"codelens\": {\n    \"generate\": false,  // Don't show the `go generate` lens.\n    \"gc_details\": true  // Show a code lens toggling the display of gc's choices.\n  }\n...\n}\n```\n",
              "scope": "resource",
              "properties": {
                "gc_details": {
                  "type": "boolean",
                  "markdownDescription": "Toggle the calculation of gc annotations.",
                  "default": false
                },
                "generate": {
                  "type": "boolean",
                  "markdownDescription": "Runs `go generate` for a given directory.",
                  "default": true
                },
                "regenerate_cgo": {
                  "type": "boolean",
                  "markdownDescription": "Regenerates cgo definitions.",
                  "default": true
                },
                "test": {
                  "type": "boolean",
                  "markdownDescription": "Runs `go test` for a specific set of test or benchmark functions.",
                  "default": false
                },
                "tidy": {
                  "type": "boolean",
                  "markdownDescription": "Runs `go mod tidy` for a module.",
                  "default": true
                },
                "upgrade_dependency": {
                  "type": "boolean",
                  "markdownDescription": "Upgrades a dependency in the go.mod file for a module.",
                  "default": true
                },
                "vendor": {
                  "type": "boolean",
                  "markdownDescription": "Runs `go mod vendor` for a module.",
                  "default": true
                }
              }
            },
            "ui.completion.completionBudget": {
              "type": "string",
              "markdownDescription": "(For Debugging) completionBudget is the soft latency goal for completion requests. Most\nrequests finish in a couple milliseconds, but in some cases deep\ncompletions can take much longer. As we use up our budget we\ndynamically reduce the search scope to ensure we return timely\nresults. Zero means unlimited.\n",
              "default": "100ms",
              "scope": "resource"
            },
            "ui.completion.experimentalPostfixCompletions": {
              "type": "boolean",
              "markdownDescription": "(Experimental) experimentalPostfixCompletions enables artifical method snippets\nsuch as \"someSlice.sort!\".\n",
              "default": false,
              "scope": "resource"
            },
            "ui.completion.matcher": {
              "type": "string",
              "markdownDescription": "(Advanced) matcher sets the algorithm that is used when calculating completion\ncandidates.\n",
              "enum": [
                "CaseInsensitive",
                "CaseSensitive",
                "Fuzzy"
              ],
              "markdownEnumDescriptions": [
                "",
                "",
                ""
              ],
              "default": "Fuzzy",
              "scope": "resource"
            },
            "ui.completion.usePlaceholders": {
              "type": "boolean",
              "markdownDescription": "placeholders enables placeholders for function parameters or struct\nfields in completion responses.\n",
              "default": false,
              "scope": "resource"
            },
            "ui.diagnostic.analyses": {
              "type": "object",
              "markdownDescription": "analyses specify analyses that the user would like to enable or disable.\nA map of the names of analysis passes that should be enabled/disabled.\nA full list of analyzers that gopls uses can be found\n[here](https://github.com/golang/tools/blob/master/gopls/doc/analyzers.md).\n\nExample Usage:\n\n```json5\n...\n\"analyses\": {\n  \"unreachable\": false, // Disable the unreachable analyzer.\n  \"unusedparams\": true  // Enable the unusedparams analyzer.\n}\n...\n```\n",
              "scope": "resource",
              "properties": {
                "asmdecl": {
                  "type": "boolean",
                  "markdownDescription": "report mismatches between assembly files and Go declarations",
                  "default": true
                },
                "assign": {
                  "type": "boolean",
                  "markdownDescription": "check for useless assignments\n\nThis checker reports assignments of the form x = x or a[i] = a[i].\nThese are almost always useless, and even when they aren't they are\nusually a mistake.",
                  "default": true
                },
                "atomic": {
                  "type": "boolean",
                  "markdownDescription": "check for common mistakes using the sync/atomic package\n\nThe atomic checker looks for assignment statements of the form:\n\n\tx = atomic.AddUint64(&x, 1)\n\nwhich are not atomic.",
                  "default": true
                },
                "atomicalign": {
                  "type": "boolean",
                  "markdownDescription": "check for non-64-bits-aligned arguments to sync/atomic functions",
                  "default": true
                },
                "bools": {
                  "type": "boolean",
                  "markdownDescription": "check for common mistakes involving boolean operators",
                  "default": true
                },
                "buildtag": {
                  "type": "boolean",
                  "markdownDescription": "check that +build tags are well-formed and correctly located",
                  "default": true
                },
                "cgocall": {
                  "type": "boolean",
                  "markdownDescription": "detect some violations of the cgo pointer passing rules\n\nCheck for invalid cgo pointer passing.\nThis looks for code that uses cgo to call C code passing values\nwhose types are almost always invalid according to the cgo pointer\nsharing rules.\nSpecifically, it warns about attempts to pass a Go chan, map, func,\nor slice to C, either directly, or via a pointer, array, or struct.",
                  "default": true
                },
                "composites": {
                  "type": "boolean",
                  "markdownDescription": "check for unkeyed composite literals\n\nThis analyzer reports a diagnostic for composite literals of struct\ntypes imported from another package that do not use the field-keyed\nsyntax. Such literals are fragile because the addition of a new field\n(even if unexported) to the struct will cause compilation to fail.\n\nAs an example,\n\n\terr = &net.DNSConfigError{err}\n\nshould be replaced by:\n\n\terr = &net.DNSConfigError{Err: err}\n",
                  "default": true
                },
                "copylocks": {
                  "type": "boolean",
                  "markdownDescription": "check for locks erroneously passed by value\n\nInadvertently copying a value containing a lock, such as sync.Mutex or\nsync.WaitGroup, may cause both copies to malfunction. Generally such\nvalues should be referred to through a pointer.",
                  "default": true
                },
                "deepequalerrors": {
                  "type": "boolean",
                  "markdownDescription": "check for calls of reflect.DeepEqual on error values\n\nThe deepequalerrors checker looks for calls of the form:\n\n    reflect.DeepEqual(err1, err2)\n\nwhere err1 and err2 are errors. Using reflect.DeepEqual to compare\nerrors is discouraged.",
                  "default": true
                },
                "errorsas": {
                  "type": "boolean",
                  "markdownDescription": "report passing non-pointer or non-error values to errors.As\n\nThe errorsas analysis reports calls to errors.As where the type\nof the second argument is not a pointer to a type implementing error.",
                  "default": true
                },
                "fieldalignment": {
                  "type": "boolean",
                  "markdownDescription": "find structs that would take less memory if their fields were sorted\n\nThis analyzer find structs that can be rearranged to take less memory, and provides\na suggested edit with the optimal order.\n",
                  "default": false
                },
                "fillreturns": {
                  "type": "boolean",
                  "markdownDescription": "suggested fixes for \"wrong number of return values (want %d, got %d)\"\n\nThis checker provides suggested fixes for type errors of the\ntype \"wrong number of return values (want %d, got %d)\". For example:\n\tfunc m() (int, string, *bool, error) {\n\t\treturn\n\t}\nwill turn into\n\tfunc m() (int, string, *bool, error) {\n\t\treturn 0, \"\", nil, nil\n\t}\n\nThis functionality is similar to https://github.com/sqs/goreturns.\n",
                  "default": true
                },
                "fillstruct": {
                  "type": "boolean",
                  "markdownDescription": "note incomplete struct initializations\n\nThis analyzer provides diagnostics for any struct literals that do not have\nany fields initialized. Because the suggested fix for this analysis is\nexpensive to compute, callers should compute it separately, using the\nSuggestedFix function below.\n",
                  "default": true
                },
                "httpresponse": {
                  "type": "boolean",
                  "markdownDescription": "check for mistakes using HTTP responses\n\nA common mistake when using the net/http package is to defer a function\ncall to close the http.Response Body before checking the error that\ndetermines whether the response is valid:\n\n\tresp, err := http.Head(url)\n\tdefer resp.Body.Close()\n\tif err != nil {\n\t\tlog.Fatal(err)\n\t}\n\t// (defer statement belongs here)\n\nThis checker helps uncover latent nil dereference bugs by reporting a\ndiagnostic for such mistakes.",
                  "default": true
                },
                "ifaceassert": {
                  "type": "boolean",
                  "markdownDescription": "detect impossible interface-to-interface type assertions\n\nThis checker flags type assertions v.(T) and corresponding type-switch cases\nin which the static type V of v is an interface that cannot possibly implement\nthe target interface T. This occurs when V and T contain methods with the same\nname but different signatures. Example:\n\n\tvar v interface {\n\t\tRead()\n\t}\n\t_ = v.(io.Reader)\n\nThe Read method in v has a different signature than the Read method in\nio.Reader, so this assertion cannot succeed.\n",
                  "default": true
                },
                "loopclosure": {
                  "type": "boolean",
                  "markdownDescription": "check references to loop variables from within nested functions\n\nThis analyzer checks for references to loop variables from within a\nfunction literal inside the loop body. It checks only instances where\nthe function literal is called in a defer or go statement that is the\nlast statement in the loop body, as otherwise we would need whole\nprogram analysis.\n\nFor example:\n\n\tfor i, v := range s {\n\t\tgo func() {\n\t\t\tprintln(i, v) // not what you might expect\n\t\t}()\n\t}\n\nSee: https://golang.org/doc/go_faq.html#closures_and_goroutines",
                  "default": true
                },
                "lostcancel": {
                  "type": "boolean",
                  "markdownDescription": "check cancel func returned by context.WithCancel is called\n\nThe cancellation function returned by context.WithCancel, WithTimeout,\nand WithDeadline must be called or the new context will remain live\nuntil its parent context is cancelled.\n(The background context is never cancelled.)",
                  "default": true
                },
                "nilfunc": {
                  "type": "boolean",
                  "markdownDescription": "check for useless comparisons between functions and nil\n\nA useless comparison is one like f == nil as opposed to f() == nil.",
                  "default": true
                },
                "nilness": {
                  "type": "boolean",
                  "markdownDescription": "check for redundant or impossible nil comparisons\n\nThe nilness checker inspects the control-flow graph of each function in\na package and reports nil pointer dereferences, degenerate nil\npointers, and panics with nil values. A degenerate comparison is of the form\nx==nil or x!=nil where x is statically known to be nil or non-nil. These are\noften a mistake, especially in control flow related to errors. Panics with nil\nvalues are checked because they are not detectable by\n\n\tif r := recover(); r != nil {\n\nThis check reports conditions such as:\n\n\tif f == nil { // impossible condition (f is a function)\n\t}\n\nand:\n\n\tp := &v\n\t...\n\tif p != nil { // tautological condition\n\t}\n\nand:\n\n\tif p == nil {\n\t\tprint(*p) // nil dereference\n\t}\n\nand:\n\n\tif p == nil {\n\t\tpanic(p)\n\t}\n",
                  "default": false
                },
                "nonewvars": {
                  "type": "boolean",
                  "markdownDescription": "suggested fixes for \"no new vars on left side of :=\"\n\nThis checker provides suggested fixes for type errors of the\ntype \"no new vars on left side of :=\". For example:\n\tz := 1\n\tz := 2\nwill turn into\n\tz := 1\n\tz = 2\n",
                  "default": true
                },
                "noresultvalues": {
                  "type": "boolean",
                  "markdownDescription": "suggested fixes for \"no result values expected\"\n\nThis checker provides suggested fixes for type errors of the\ntype \"no result values expected\". For example:\n\tfunc z() { return nil }\nwill turn into\n\tfunc z() { return }\n",
                  "default": true
                },
                "printf": {
                  "type": "boolean",
                  "markdownDescription": "check consistency of Printf format strings and arguments\n\nThe check applies to known functions (for example, those in package fmt)\nas well as any detected wrappers of known functions.\n\nA function that wants to avail itself of printf checking but is not\nfound by this analyzer's heuristics (for example, due to use of\ndynamic calls) can insert a bogus call:\n\n\tif false {\n\t\t_ = fmt.Sprintf(format, args...) // enable printf checking\n\t}\n\nThe -funcs flag specifies a comma-separated list of names of additional\nknown formatting functions or methods. If the name contains a period,\nit must denote a specific function using one of the following forms:\n\n\tdir/pkg.Function\n\tdir/pkg.Type.Method\n\t(*dir/pkg.Type).Method\n\nOtherwise the name is interpreted as a case-insensitive unqualified\nidentifier such as \"errorf\". Either way, if a listed name ends in f, the\nfunction is assumed to be Printf-like, taking a format string before the\nargument list. Otherwise it is assumed to be Print-like, taking a list\nof arguments with no format string.\n",
                  "default": true
                },
                "shadow": {
                  "type": "boolean",
                  "markdownDescription": "check for possible unintended shadowing of variables\n\nThis analyzer check for shadowed variables.\nA shadowed variable is a variable declared in an inner scope\nwith the same name and type as a variable in an outer scope,\nand where the outer variable is mentioned after the inner one\nis declared.\n\n(This definition can be refined; the module generates too many\nfalse positives and is not yet enabled by default.)\n\nFor example:\n\n\tfunc BadRead(f *os.File, buf []byte) error {\n\t\tvar err error\n\t\tfor {\n\t\t\tn, err := f.Read(buf) // shadows the function variable 'err'\n\t\t\tif err != nil {\n\t\t\t\tbreak // causes return of wrong value\n\t\t\t}\n\t\t\tfoo(buf)\n\t\t}\n\t\treturn err\n\t}\n",
                  "default": false
                },
                "shift": {
                  "type": "boolean",
                  "markdownDescription": "check for shifts that equal or exceed the width of the integer",
                  "default": true
                },
                "simplifycompositelit": {
                  "type": "boolean",
                  "markdownDescription": "check for composite literal simplifications\n\nAn array, slice, or map composite literal of the form:\n\t[]T{T{}, T{}}\nwill be simplified to:\n\t[]T{{}, {}}\n\nThis is one of the simplifications that \"gofmt -s\" applies.",
                  "default": true
                },
                "simplifyrange": {
                  "type": "boolean",
                  "markdownDescription": "check for range statement simplifications\n\nA range of the form:\n\tfor x, _ = range v {...}\nwill be simplified to:\n\tfor x = range v {...}\n\nA range of the form:\n\tfor _ = range v {...}\nwill be simplified to:\n\tfor range v {...}\n\nThis is one of the simplifications that \"gofmt -s\" applies.",
                  "default": true
                },
                "simplifyslice": {
                  "type": "boolean",
                  "markdownDescription": "check for slice simplifications\n\nA slice expression of the form:\n\ts[a:len(s)]\nwill be simplified to:\n\ts[a:]\n\nThis is one of the simplifications that \"gofmt -s\" applies.",
                  "default": true
                },
                "sortslice": {
                  "type": "boolean",
                  "markdownDescription": "check the argument type of sort.Slice\n\nsort.Slice requires an argument of a slice type. Check that\nthe interface{} value passed to sort.Slice is actually a slice.",
                  "default": true
                },
                "stdmethods": {
                  "type": "boolean",
                  "markdownDescription": "check signature of methods of well-known interfaces\n\nSometimes a type may be intended to satisfy an interface but may fail to\ndo so because of a mistake in its method signature.\nFor example, the result of this WriteTo method should be (int64, error),\nnot error, to satisfy io.WriterTo:\n\n\ttype myWriterTo struct{...}\n        func (myWriterTo) WriteTo(w io.Writer) error { ... }\n\nThis check ensures that each method whose name matches one of several\nwell-known interface methods from the standard library has the correct\nsignature for that interface.\n\nChecked method names include:\n\tFormat GobEncode GobDecode MarshalJSON MarshalXML\n\tPeek ReadByte ReadFrom ReadRune Scan Seek\n\tUnmarshalJSON UnreadByte UnreadRune WriteByte\n\tWriteTo\n",
                  "default": true
                },
                "stringintconv": {
                  "type": "boolean",
                  "markdownDescription": "check for string(int) conversions\n\nThis checker flags conversions of the form string(x) where x is an integer\n(but not byte or rune) type. Such conversions are discouraged because they\nreturn the UTF-8 representation of the Unicode code point x, and not a decimal\nstring representation of x as one might expect. Furthermore, if x denotes an\ninvalid code point, the conversion cannot be statically rejected.\n\nFor conversions that intend on using the code point, consider replacing them\nwith string(rune(x)). Otherwise, strconv.Itoa and its equivalents return the\nstring representation of the value in the desired base.\n",
                  "default": true
                },
                "structtag": {
                  "type": "boolean",
                  "markdownDescription": "check that struct field tags conform to reflect.StructTag.Get\n\nAlso report certain struct tags (json, xml) used with unexported fields.",
                  "default": true
                },
                "testinggoroutine": {
                  "type": "boolean",
                  "markdownDescription": "report calls to (*testing.T).Fatal from goroutines started by a test.\n\nFunctions that abruptly terminate a test, such as the Fatal, Fatalf, FailNow, and\nSkip{,f,Now} methods of *testing.T, must be called from the test goroutine itself.\nThis checker detects calls to these functions that occur within a goroutine\nstarted by the test. For example:\n\nfunc TestFoo(t *testing.T) {\n    go func() {\n        t.Fatal(\"oops\") // error: (*T).Fatal called from non-test goroutine\n    }()\n}\n",
                  "default": true
                },
                "tests": {
                  "type": "boolean",
                  "markdownDescription": "check for common mistaken usages of tests and examples\n\nThe tests checker walks Test, Benchmark and Example functions checking\nmalformed names, wrong signatures and examples documenting non-existent\nidentifiers.\n\nPlease see the documentation for package testing in golang.org/pkg/testing\nfor the conventions that are enforced for Tests, Benchmarks, and Examples.",
                  "default": true
                },
                "undeclaredname": {
                  "type": "boolean",
                  "markdownDescription": "suggested fixes for \"undeclared name: <>\"\n\nThis checker provides suggested fixes for type errors of the\ntype \"undeclared name: <>\". It will insert a new statement:\n\"<> := \".",
                  "default": true
                },
                "unmarshal": {
                  "type": "boolean",
                  "markdownDescription": "report passing non-pointer or non-interface values to unmarshal\n\nThe unmarshal analysis reports calls to functions such as json.Unmarshal\nin which the argument type is not a pointer or an interface.",
                  "default": true
                },
                "unreachable": {
                  "type": "boolean",
                  "markdownDescription": "check for unreachable code\n\nThe unreachable analyzer finds statements that execution can never reach\nbecause they are preceded by an return statement, a call to panic, an\ninfinite loop, or similar constructs.",
                  "default": true
                },
                "unsafeptr": {
                  "type": "boolean",
                  "markdownDescription": "check for invalid conversions of uintptr to unsafe.Pointer\n\nThe unsafeptr analyzer reports likely incorrect uses of unsafe.Pointer\nto convert integers to pointers. A conversion from uintptr to\nunsafe.Pointer is invalid if it implies that there is a uintptr-typed\nword in memory that holds a pointer value, because that word will be\ninvisible to stack copying and to the garbage collector.",
                  "default": true
                },
                "unusedparams": {
                  "type": "boolean",
                  "markdownDescription": "check for unused parameters of functions\n\nThe unusedparams analyzer checks functions to see if there are\nany parameters that are not being used.\n\nTo reduce false positives it ignores:\n- methods\n- parameters that do not have a name or are underscored\n- functions in test files\n- functions with empty bodies or those with just a return stmt",
                  "default": false
                },
                "unusedresult": {
                  "type": "boolean",
                  "markdownDescription": "check for unused results of calls to some functions\n\nSome functions like fmt.Errorf return a result and have no side effects,\nso it is always a mistake to discard the result. This analyzer reports\ncalls to certain functions in which the result of the call is ignored.\n\nThe set of functions may be controlled using flags.",
                  "default": true
                },
                "unusedwrite": {
                  "type": "boolean",
                  "markdownDescription": "checks for unused writes\n\nThe analyzer reports instances of writes to struct fields and\narrays that are never read. Specifically, when a struct object\nor an array is copied, its elements are copied implicitly by\nthe compiler, and any element write to this copy does nothing\nwith the original object.\n\nFor example:\n\n\ttype T struct { x int }\n\tfunc f(input []T) {\n\t\tfor i, v := range input {  // v is a copy\n\t\t\tv.x = i  // unused write to field x\n\t\t}\n\t}\n\nAnother example is about non-pointer receiver:\n\n\ttype T struct { x int }\n\tfunc (t T) f() {  // t is a copy\n\t\tt.x = i  // unused write to field x\n\t}\n",
                  "default": false
                }
              }
            },
            "ui.diagnostic.annotations": {
              "type": "object",
              "markdownDescription": "(Experimental) annotations specifies the various kinds of optimization diagnostics\nthat should be reported by the gc_details command.\n",
              "scope": "resource",
              "properties": {
                "bounds": {
                  "type": "boolean",
                  "markdownDescription": "`\"bounds\"` controls bounds checking diagnostics.\n",
                  "default": true
                },
                "escape": {
                  "type": "boolean",
                  "markdownDescription": "`\"escape\"` controls diagnostics about escape choices.\n",
                  "default": true
                },
                "inline": {
                  "type": "boolean",
                  "markdownDescription": "`\"inline\"` controls diagnostics about inlining choices.\n",
                  "default": true
                },
                "nil": {
                  "type": "boolean",
                  "markdownDescription": "`\"nil\"` controls nil checks.\n",
                  "default": true
                }
              }
            },
            "ui.diagnostic.experimentalDiagnosticsDelay": {
              "type": "string",
              "markdownDescription": "(Experimental) experimentalDiagnosticsDelay controls the amount of time that gopls waits\nafter the most recent file modification before computing deep diagnostics.\nSimple diagnostics (parsing and type-checking) are always run immediately\non recently modified packages.\n\nThis option must be set to a valid duration string, for example `\"250ms\"`.\n",
              "default": "250ms",
              "scope": "resource"
            },
            "ui.diagnostic.staticcheck": {
              "type": "boolean",
              "markdownDescription": "(Experimental) staticcheck enables additional analyses from staticcheck.io.\n",
              "default": false,
              "scope": "resource"
            },
            "ui.documentation.hoverKind": {
              "type": "string",
              "markdownDescription": "hoverKind controls the information that appears in the hover text.\nSingleLine and Structured are intended for use only by authors of editor plugins.\n",
              "enum": [
                "FullDocumentation",
                "NoDocumentation",
                "SingleLine",
                "Structured",
                "SynopsisDocumentation"
              ],
              "markdownEnumDescriptions": [
                "",
                "",
                "",
                "`\"Structured\"` is an experimental setting that returns a structured hover format.\nThis format separates the signature from the documentation, so that the client\ncan do more manipulation of these fields.\n\nThis should only be used by clients that support this behavior.\n",
                ""
              ],
              "default": "FullDocumentation",
              "scope": "resource"
            },
            "ui.documentation.linkTarget": {
              "type": "string",
              "markdownDescription": "linkTarget controls where documentation links go.\nIt might be one of:\n\n* `\"godoc.org\"`\n* `\"pkg.go.dev\"`\n\nIf company chooses to use its own `godoc.org`, its address can be used as well.\n",
              "default": "pkg.go.dev",
              "scope": "resource"
            },
            "ui.documentation.linksInHover": {
              "type": "boolean",
              "markdownDescription": "linksInHover toggles the presence of links to documentation in hover.\n",
              "default": true,
              "scope": "resource"
            },
            "ui.navigation.importShortcut": {
              "type": "string",
              "markdownDescription": "importShortcut specifies whether import statements should link to\ndocumentation or go to definitions.\n",
              "enum": [
                "Both",
                "Definition",
                "Link"
              ],
              "markdownEnumDescriptions": [
                "",
                "",
                ""
              ],
              "default": "Both",
              "scope": "resource"
            },
            "ui.navigation.symbolMatcher": {
              "type": "string",
              "markdownDescription": "(Advanced) symbolMatcher sets the algorithm that is used when finding workspace symbols.\n",
              "enum": [
                "CaseInsensitive",
                "CaseSensitive",
                "Fuzzy"
              ],
              "markdownEnumDescriptions": [
                "",
                "",
                ""
              ],
              "default": "Fuzzy",
              "scope": "resource"
            },
            "ui.navigation.symbolStyle": {
              "type": "string",
              "markdownDescription": "(Advanced) symbolStyle controls how symbols are qualified in symbol responses.\n\nExample Usage:\n\n```json5\n\"gopls\": {\n...\n  \"symbolStyle\": \"dynamic\",\n...\n}\n```\n",
              "enum": [
                "Dynamic",
                "Full",
                "Package"
              ],
              "markdownEnumDescriptions": [
                "`\"Dynamic\"` uses whichever qualifier results in the highest scoring\nmatch for the given symbol query. Here a \"qualifier\" is any \"/\" or \".\"\ndelimited suffix of the fully qualified symbol. i.e. \"to/pkg.Foo.Field\" or\njust \"Foo.Field\".\n",
                "`\"Full\"` is fully qualified symbols, i.e.\n\"path/to/pkg.Foo.Field\".\n",
                "`\"Package\"` is package qualified symbols i.e.\n\"pkg.Foo.Field\".\n"
              ],
              "default": "Dynamic",
              "scope": "resource"
            },
            "ui.semanticTokens": {
              "type": "boolean",
              "markdownDescription": "(Experimental) semanticTokens controls whether the LSP server will send\nsemantic tokens to the client.\n",
              "default": false,
              "scope": "resource"
            },
            "verboseOutput": {
              "type": "boolean",
              "markdownDescription": "(For Debugging) verboseOutput enables additional debug logging.\n",
              "default": false,
              "scope": "resource"
            }
          }
        }
      }
    },
    "menus": {
      "editor/context": [
        {
          "when": "editorTextFocus && config.go.editorContextMenuCommands.toggleTestFile && resourceLangId == go",
          "command": "go.toggle.test.file",
          "group": "Go group 1"
        },
        {
          "when": "editorTextFocus && config.go.editorContextMenuCommands.addTags && resourceLangId == go",
          "command": "go.add.tags",
          "group": "Go group 1"
        },
        {
          "when": "editorTextFocus && config.go.editorContextMenuCommands.removeTags && resourceLangId == go",
          "command": "go.remove.tags",
          "group": "Go group 1"
        },
        {
          "when": "editorTextFocus && config.go.editorContextMenuCommands.fillStruct && resourceLangId == go",
          "command": "go.fill.struct",
          "group": "Go group 1"
        },
        {
          "when": "editorTextFocus && config.go.editorContextMenuCommands.testAtCursor && resourceLangId == go && !config.editor.codeLens",
          "command": "go.test.cursor",
          "group": "Go group 1"
        },
        {
          "when": "editorTextFocus && config.go.editorContextMenuCommands.benchmarkAtCursor && resourceLangId == go && !config.editor.codeLens",
          "command": "go.benchmark.cursor",
          "group": "Go group 1"
        },
        {
          "when": "editorTextFocus && config.go.editorContextMenuCommands.debugTestAtCursor && resourceLangId == go && !config.editor.codeLens",
          "command": "go.debug.cursor",
          "group": "Go group 1"
        },
        {
          "when": "editorTextFocus && config.go.editorContextMenuCommands.testFile && resourceLangId == go",
          "command": "go.test.file",
          "group": "Go group 1"
        },
        {
          "when": "editorTextFocus && config.go.editorContextMenuCommands.testPackage && resourceLangId == go",
          "command": "go.test.package",
          "group": "Go group 1"
        },
        {
          "when": "editorTextFocus && config.go.editorContextMenuCommands.generateTestForFunction && resourceLangId == go",
          "command": "go.test.generate.function",
          "group": "Go group 1"
        },
        {
          "when": "editorTextFocus && config.go.editorContextMenuCommands.generateTestForFile && resourceLangId == go",
          "command": "go.test.generate.file",
          "group": "Go group 1"
        },
        {
          "when": "editorTextFocus && config.go.editorContextMenuCommands.generateTestForPackage && resourceLangId == go",
          "command": "go.test.generate.package",
          "group": "Go group 1"
        },
        {
          "when": "editorTextFocus && config.go.editorContextMenuCommands.addImport && resourceLangId == go",
          "command": "go.import.add",
          "group": "Go group 1"
        },
        {
          "when": "editorTextFocus && config.go.editorContextMenuCommands.testCoverage && resourceLangId == go",
          "command": "go.test.coverage",
          "group": "Go group 1"
        },
        {
          "when": "editorTextFocus && config.go.editorContextMenuCommands.playground && resourceLangId == go",
          "command": "go.playground",
          "group": "Go group 1"
        },
        {
          "when": "editorTextFocus && resourceLangId == go",
          "command": "go.show.commands",
          "group": "Go group 2"
        }
      ]
    }
  }
}<|MERGE_RESOLUTION|>--- conflicted
+++ resolved
@@ -1,12 +1,7 @@
 {
   "name": "go",
   "displayName": "Go",
-<<<<<<< HEAD
-  "version": "0.24.0",
-=======
-  "version": "0.25.0-dev",
-  "preview": true,
->>>>>>> ec040a9b
+  "version": "0.24.1",
   "publisher": "golang",
   "description": "Rich Go language support for Visual Studio Code",
   "author": {
